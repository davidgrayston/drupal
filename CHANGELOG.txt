
Drupal 7.16, 2012-10-17
-----------------------
<<<<<<< HEAD
- Fixed the theme settings form to properly clean up submitted values in
  $form_state['values'] when the form is submitted (data structure change).
- Updated various admin tables to use the default "empty table" text UX
  pattern.
- Added proxy server support to drupal_http_request().
- Added "lang" attributes to language links, to better support screen readers.
- Fixed double occurrence of a "ul" HTML tag on secondary local tasks in the
  Seven theme (markup change).
- Fixed a bug which caused shortcut set titles to be double-escaped. The fix
  replaces the "Edit shortcuts" menu item's title callback entry in hook_menu()
  with a new function that does not escape HTML characters (data structure
  change).
- Modified the Update manager module to allow drupal.org to collect usage
  statistics for individual modules and themes, rather than only for entire
  projects.
- Fixed a regression which caused a "call to undefined function
  drupal_find_base_themes()" fatal error under rare circumstances.
- Added hook_entity_view_mode_alter() to allow modules to change entity view
  modes on display.
=======
- Fixed security issues (Arbitrary PHP code execution and information
  disclosure). See SA-CORE-2012-003.
>>>>>>> b9127101

Drupal 7.15, 2012-08-01
-----------------------
- Introduced a 'user_password_reset_timeout' variable to allow the 24-hour
  expiration for user password reset links to be adjusted (API addition).
- Fixed database errors due to ambiguous column names that occurred when
  EntityFieldQuery was used in certain situations.
- Changed the drupal_array_get_nested_value() function to return a reference
  (API addition).
- Changed the System module's hook_block_info() implementation to assign the
  "Main page content" and "System help" blocks to appropriate regions by
  default and prevent error messages on the block administration page (data
  structure change).
- Fixed regression: Non-node entities couldn't be accessed with
  EntityFieldQuery.
- Fixed regression: Optional radio buttons with an empty, non-NULL default
  value led to an illegal choice error when none were selected.
- Reorganized the testing framework to split setUp() into specific sub-methods
  and fix several regressions in the process.
- Fixed bug which made it impossible to search for strings that have not been
  translated into a particular language.
- Renamed the "Field" column on the Manage Fields screen to "Field type", since
  the former was confusing and inaccurate (UI change).
- Performance improvement: Removed needless call to system_rebuild_module_data()
  in field_sync_field_status(), greatly speeding up bulk module enable/disable.
- Fixed bug which prevented notifications from being sent when core, module, and
  theme updates are available.
- Fixed bug which prevented sub-themes from inheriting the default values of
  theme settings defined by the base theme.
- Fixed bug which prevented the jQuery UI Datepicker from being localized.
- Made Ajax alert dialogs respect error reporting settings.
- Fixed bug which prevented image styles from being deleted on PHP 5.4.
- Fixed bug: Language detection by domain only worked on port 80.
- Fixed regression: The first plural index on a page was not calculated
  correctly.
- Introduced generic entity language support. Entities may now declare their
  language property in hook_entity_info(), and modules working with entities
  may access the language using entity_language() (API change:
  http://drupal.org/node/1626346).
- Added EntityFieldQuery support for taxonomy bundles.
- Fixed issue where field form structure was incomplete if field_access()
  returned FALSE. Instead of being incomplete, the form structure now has
  #access set to FALSE and field form validation is skipped (data structure
  change: http://drupal.org/node/1663020).
- Fixed data loss issue due to field_has_data() returning inconsistent results.
  The fix adds an optional DANGEROUS_ACCESS_CHECK_OPT_OUT tag to entity field
  queries which field storage engines can respond to (API addition:
  http://drupal.org/node/1597378).
- Fixed notice: Undefined index: default_image in image_field_prepare_view()
- Numerous API documentation improvements.
- Additional automated test coverage.

Drupal 7.14 2012-05-02
----------------------
- Fixed "integrity constraint" fatal errors when rebuilding registry.
- Fixed custom logo and favicon functionality referencing incorrect paths.
- Fixed DB Case Sensitivity: Allow BINARY attribute in MySQL.
- Split field_bundle_settings out per bundle.
- Improve UX for machine names for fields (UI change).
- Fixed User pictures are not removed properly.
- Fixed HTTPS sessions not working in all cases.
- Fixed Regression: Required radios throw illegal choice error when none
  selected.
- Fixed allow autocompletion requests to include slashes.
- Eliminate $user->cache and {session}.cache in favor of
  $_SESSION['cache_expiration'][$bin] (Performance).
- Fixed focus jumps to tab when pressing enter on a form element within tab.
- Fixed race condition in locale() - duplicates in {locales_source}.
- Fixed Missing "Default image" per field instance.
- Quit clobbering people's work when they click the filter tips link
- Form API #states: Fix conditionals to allow OR and XOR constructions.
- Fixed Focus jumps to tab when pressing enter on a form element within tab.
  (Accessibility)
- Improved performance of node_access queries.
- Fixed Fieldsets inside vertical tabs have no title and can't be collapsed.
- Reduce size of cache_menu table (Performance).
- Fixed unnecessary aggregation of CSS/JS (Performance).
- Fixed taxonomy_autocomplete() produces SQL error for nonexistent field.
- Fixed HTML filter is not run first by default, despite default weight.
- Fixed Overlay does not work with prefixed URL paths.
- Better debug info for field errors (string change).
- Fixed Data corruption in comment IDs (results in broken threading on
  PostgreSQL).
- Fixed machine name not editable if every character is replaced.
- Fixed user picture not appearing in comment preview (Markup change).
- Added optional vid argument for taxonomy_get_term_by_name().
- Fixed Invalid Unicode code range in PREG_CLASS_UNICODE_WORD_BOUNDARY fails
  with PCRE 8.30.
- Fixed {trigger_assignments()}.hook has only 32 characters, is too short.
- Numerous fixes to run-tests.sh.
- Fixed Tests in profiles/[name]/modules cannot be run and cannot use a
  different profile for running tests.
- Numerous JavaScript performance fixes.
- Numerous documentation fixes.
- Fixed All pager links have an 'active' CSS class.
- Numerous upgrade path fixes; notably:
  - system_update_7061() fails on inserting files with same name but different
    case.
  - system_update_7061() converts filepaths too aggressively.
  - Trigger upgrade path: Node triggers removed when upgrading to 7-x from 6.25.

Drupal 7.13 2012-05-02
----------------------
- Fixed security issues (Multiple vulnerabilities), see SA-CORE-2012-002.

Drupal 7.12, 2012-02-01
----------------------
- Fixed bug preventing custom menus from receiving an active trail.
- Fixed hook_field_delete() no longer invoked during field_purge_data().
- Fixed bug causing entity info cache to not be cleared with the rest of caches.
- Fixed file_unmanaged_copy() fails with Drupal 7.7+ and safe_mode() or
  open_basedir().
- Fixed Nested transactions throw exceptions when they got out of scope.
- Fixed bugs with the Return-Path when sending mail on both Windows and
  non-Windows systems.
- Fixed bug with DrupalCacheArray property visibility preventing others from
  extending it (API change: http://drupal.org/node/1422264).
- Fixed bug with handling of non-ASCII characters in file names (API change:
  http://drupal.org/node/1424840).
- Reconciled field maximum length with database column size in image and
  aggregator modules.
- Fixes to various core JavaScript files to allow for minification and
  aggregation.
- Fixed Prevent tests from deleting main installation's tables when
  parent::setUp() is not called.
- Fixed several Poll module bugs.
- Fixed several Shortcut module bugs.
- Added new hook_system_theme_info() to provide ability for contributed modules
  to test theme functionality.
- Added ability to cancel mail sending from hook_mail_alter().
- Added support for configurable PDO connection options, enabling master-master
  database replication.
- Numerous improvements to tests and test runner to pave the way for faster test
  runs.
- Expanded test coverage.
- Numerous API documentation improvements.
- Numerous performance improvements, including token replacement and render
  cache.

Drupal 7.11, 2012-02-01
----------------------
- Fixed security issues (Multiple vulnerabilities), see SA-CORE-2012-001.

Drupal 7.10, 2011-12-05
----------------------
- Fixed Content-Language HTTP header to not cause issues with Drush 5.x.
- Reduce memory usage of theme registry (performance).
- Fixed PECL upload progress bar for FileField
- Fixed running update.php doesn't always clear the cache.
- Fixed PDO exceptions on long titles.
- Fixed Overlay redirect does not include query string.
- Fixed D6 modules satisfy D7 module dependencies.
- Fixed the ordering of module hooks when using module_implements_alter().
- Fixed "floating" submit buttons during AJAX requests.
- Fixed timezone selected on install not propogating to admin account.
- Added msgctx context to JS translation functions, for feature parity with t().
- Profiles' .install files now available during hook_install_tasks().
- Added test coverage of 7.0 -> 7.x upgrade path.
- Numerous notice fixes.
- Numerous documentation improvements.
- Additional automated test coverage.

Drupal 7.9, 2011-10-26
----------------------
- Critical fixes to OpenID to spec violations that could allow for
  impersonation in certain scenarios. Existing OpenID users should see
  http://drupal.org/node/1120290#comment-5092796 for more information on
  transitioning.
- Fixed files getting lost when adding multiple files to multiple file fields
  at the same time.
- Improved usability of the clean URL test screens.
- Restored height/width attributes on images run through the theme system.
- Fixed usability bug with first password field being pre-filled by certain
  browser plugins.
- Fixed file_usage_list() so that it can return more than one result.
- Fixed bug preventing preview of private images on node form.
- Fixed PDO error when inserting an aggregator title longer than 255 characters.
- Spelled out what TRADITIONAL means in MySQL sql_mode.
- Deprecated "!=" operator for DBTNG; should be "<>".
- Added two new API functions (menu_tree_set_path()/menu_tree_get_path()) were
  added in order to enable setting the active menu trail for dynamically
  generated menu paths.
- Added new "fast 404" capability in settings.php to bypass Drupal bootstrap
  when serving 404 pages for certain file types.
- Added format_string() function which can perform string munging ala the t()
  function without the overhead of the translation system.
- Numerous #states system fixes.
- Numerous EntityFieldQuery, DBTNG, and SQLite fixes.
- Numerous Shortcut module fixes.
- Numerous language system fixes.
- Numerous token fixes.
- Numerous CSS fixes.
- Numerous upgrade path fixes.
- Numerous minor string fixes.
- Numerous notice fixes.

Drupal 7.8, 2011-08-31
----------------------
- Fixed critical upgrade path issue with multilingual sites, leading to lost
  content.
- Numerous fixes to upgrade path, preventing fatal errors due to incorrect
  dependencies.
- Fixed issue with saving files on hosts with open_basedir restrictions.
- Fixed Update manger error when used with Overlay.
- Fixed RTL support in Seven administration theme and Overlay.
- Fixes to nested transaction support.
- Introduced performance pattern to reduce Drupal core's RAM usage.
- Added support for HTML 5 tags to filter_xss_admin().
- Added exception handling to cron.
- Added new hook hook_field_widget_form_alter() for contribtued modules.
- element_validate_*() functions now available to contrib.
- Added new maintainers for several subsystems.
- Numerous testing system improvements.
- Numerous markup and CSS fixes.
- Numerous poll module fixes.
- Numerous notice/warning fixes.
- Numerous documentation fixes.
- Numerous token fixes.

Drupal 7.7, 2011-07-27
----------------------
- Fixed VERSION string.

Drupal 7.6, 2011-07-27
----------------------
- Fixed support for remote streamwrappers.
- AJAX now binds to 'click' instead of 'mousedown'.
- 'Translatable' flag on fields created in UI now defaults to FALSE, to match those created via the API.
- Performance enhancement to permissions page on large numbers of permissions.
- More secure password generation.
- Fix for temporary directory on Windows servers.
- run-tests.sh now uses proc_open() instead of pcntl_fork() for better Windows support.
- Numerous upgrade path fixes.
- Numerous documentation fixes.
- Numerous notice fixes.
- Numerous fixes to improve PHP 5.4 support.
- Numerous RTL improvements.

Drupal 7.5, 2011-07-27
----------------------
- Fixed security issue (Access bypass), see SA-CORE-2011-003.

Drupal 7.4, 2011-06-29
----------------------
- Rolled back patch that caused fatal errors in CTools, Feeds, and other modules using the class registry.
- Fixed critical bug with saving default images.
- Fixed fatal errors when uninstalling some modules.
- Added workaround for MySQL transaction support breaking on DDL statments.
- Improved page caching with external caching systems.
- Fix to Batch API, which was terminating too early.
- Numerous upgrade path fixes.
- Performance fixes.
- Additional test coverage.
- Numerous documentation fixes.

Drupal 7.3, 2011-06-29
----------------------
- Fixed security issue (Access bypass), see SA-CORE-2011-002.

Drupal 7.2, 2011-05-25
----------------------
- Added a default .gitignore file.
- Improved PostgreSQL and SQLite support.
- Numerous critical performance improvements.
- Numerous critical fixes to the upgrade path.
- Numerous fixes to language and translation systems.
- Numerous fixes to AJAX and #states systems.
- Improvements to the locking system.
- Numerous documentation fixes.
- Numerous styling and theme system fixes.
- Numerous fixes for schema mis-matches between Drupal 6 and 7.
- Minor internal API clean-ups.

Drupal 7.1, 2011-05-25
----------------------
- Fixed security issues (Cross site scripting, File access bypass), see SA-CORE-2011-001.

Drupal 7.0, 2011-01-05 
----------------------
- Database:
    * Fully rewritten database layer utilizing PHP 5's PDO abstraction layer.
    * Drupal now requires MySQL >= 5.0.15 or PostgreSQL >= 8.3.
    * Added query builders for INSERT, UPDATE, DELETE, MERGE, and SELECT queries.
    * Support for master/slave replication, transactions, multi-insert queries,
      and other features.
    * Added support for the SQLite database engine.
    * Default to InnoDB engine, rather than MyISAM, on MySQL when available.
      This offers increased scalability and data integrity.
- Security:
    * Protected cron.php -- cron will only run if the proper key is provided.
    * Implemented a pluggable password system and much stronger password hashes
      that are compatible with the Portable PHP password hashing framework.
    * Rate limited login attempts to prevent brute-force password guessing, and
      improved the flood control API to allow variable time windows and
      identifiers for limiting user access to resources.
    * Transformed the "Update status" module into the "Update manager" which
      can securely install or update modules and themes via a web interface.
- Usability:
    * Added contextual links (a.k.a. local tasks) to page elements, such as
      blocks, nodes, or comments, which allows to perform the most common tasks
      with a single click only.
    * Improved installer requirements check.
    * Improved support for integration of WYSIWYG editors.
    * Implemented drag-and-drop positioning for input format listings.
    * Implemented drag-and-drop positioning for language listing.
    * Implemented drag-and-drop positioning for poll options.
    * Provided descriptions and human-readable names for user permissions.
    * Removed comment controls for users.
    * Removed display order settings for comment module. Comment display
      order can now be customized using the Views module.
    * Removed the 'related terms' feature from taxonomy module since this can
      now be achieved with Field API.
    * Added additional features to the default installation profile, and
      implemented a "slimmed down" profile designed for developers.
    * Added a built-in, automated cron run feature, which is triggered by site
      visitors.
    * Added an administrator role which is assigned all permissions for
      installed modules automatically.
    * Image toolkits are now provided by modules (rather than requiring a
      manual file copy to the includes directory).
    * Added an edit tab to taxonomy term pages.
    * Redesigned password strength validator.
    * Redesigned the add content type screen.
    * Highlight duplicate URL aliases.
    * Renamed "input formats" to "text formats".
    * Moved text format permissions to the main permissions page.
    * Added configurable ability for users to cancel their own accounts.
    * Added "vertical tabs", a reusable interface component that features
      automatic summaries and increases usability.
    * Replaced fieldsets on node edit and add pages with vertical tabs.
- Performance:
    * Improved performance on uncached page views by loading multiple core
      objects in a single database query.
    * Improved performance for logged-in users by reducing queries for path
      alias lookups.
    * Improved support for HTTP proxies (including reverse proxies), allowing
      anonymous page views to be served entirely from the proxy.
- Documentation:
    * Hook API documentation now included in Drupal core.
- News aggregator:
    * Added OPML import functionality for RSS feeds.
    * Optionally, RSS feeds may be configured to not automatically generate feed blocks.
- Search:
    * Added support for language-aware searches.
- Aggregator:
    * Introduced architecture that allows pluggable parsers and processors for
      syndicating RSS and Atom feeds.
    * Added options to suspend updating specific feeds and never discard feeds
      items.
- Testing:
    * Added test framework and tests.
- Improved time zone support:
    * Drupal now uses PHP's time zone database when rendering dates in local
      time. Site-wide and user-configured time zone offsets have been converted
      to time zone names, e.g. Africa/Abidjan.
    * In some cases the upgrade and install scripts do not choose the preferred
      site default time zone. The automatically-selected time zone can be
      corrected at admin/config/regional/settings.
    * If your site is being upgraded from Drupal 6 and you do not have the
      contributed date or event modules installed, user time zone settings will
      fallback to the system time zone and will have to be reconfigured by each user.
    * User-configured time zones now serve as the default time zone for PHP
      date/time functions.
- Filter system:
    * Revamped the filter API and text format storage.
    * Added support for default text formats to be assigned on a per-role basis.
    * Refactored the HTML corrector to take advantage of PHP 5 features.
- User system:
    * Added clean API functions for creating, loading, updating, and deleting
      user roles and permissions.
    * Refactored the "access rules" component of user module: The user module
      now provides a simple interface for blocking single IP addresses. The
      previous functionality in the user module for restricting certain e-mail
      addresses and usernames is now available as a contributed module. Further,
      IP address range blocking is no longer supported and should be implemented
      at the operating system level.
    * Removed per-user themes: Contributed modules with similar functionality
      are available.
- OpenID:
    * Added support for Gmail and Google Apps for Domain identifiers. Users can
      now login with their user@example.com identifier when example.com is powered
      by Google.
    * Made the OpenID module more pluggable.
- Added code registry:
    * Using the registry, modules declare their includable files via their .info file,
      allowing Drupal to lazy-load classes and interfaces as needed.
- Theme system:
    * Removed the Bluemarine, Chameleon and Pushbutton themes. These themes live
      on as contributed themes (http://drupal.org/project/bluemarine,
      http://drupal.org/project/chameleon and http://drupal.org/project/pushbutton).
    * Added Stark theme to make analyzing Drupal's default HTML and CSS easier.
    * Added Seven as the default administration theme.
    * Variable preprocessing of theme hooks prior to template rendering now goes
      through two phases: a 'preprocess' phase and a new 'process' phase. See
      http://api.drupal.org/api/function/theme/7 for details.
    * Theme hooks implemented as functions (rather than as templates) can now
      also have preprocess (and process) functions. See
      http://api.drupal.org/api/function/theme/7 for details.
    * Added Bartik as the default theme.
- File handling:
    * Files are now first class Drupal objects with file_load(), file_save(),
      and file_validate() functions and corresponding hooks.
    * The file_move(), file_copy() and file_delete() functions now operate on
      file objects and invoke file hooks so that modules are notified and can
      respond to changes.
    * For the occasions when only basic file manipulation are needed--such as
      uploading a site logo--that don't require the overhead of databases and
      hooks, the current unmanaged copy, move and delete operations have been
      preserved but renamed to file_unmanaged_*().
    * Rewrote file handling to use PHP stream wrappers to enable support for
      both public and private files and to support pluggable storage mechanisms
      and access to remote resources (e.g. S3 storage or Flickr photos).
    * The mime_extension_mapping variable has been removed. Modules that need to
      alter the default MIME type extension mappings should implement
      hook_file_mimetype_mapping_alter().
    * Added the hook_file_url_alter() hook, which makes it possible to serve
      files from a CDN.
    * Added a field specifically for uploading files, previously provided by
      the contributed module FileField.
- Image handling:
    * Improved image handling, including better support for add-on image
      libraries.
    * Added API and interface for creating advanced image thumbnails.
    * Inclusion of additional effects such as rotate and desaturate.
    * Added a field specifically for uploading images, previously provided by
      the contributed module ImageField.
- Added aliased multi-site support:
    * Added support for mapping domain names to sites directories.
- Added RDF support:
    * Modules can declare RDF namespaces which are serialized in the <html> tag
      for RDFa support.
    * Modules can specify how their data structure maps to RDF.
    * Added support for RDFa export of nodes, comments, terms, users, etc. and
      their fields.
- Search engine optimization and web linking:
    * Added a rel="canonical" link on node and comment pages to prevent
      duplicate content indexing by search engines.
    * Added a default rel="shortlink" link on node and comment pages that
      advertises a short link as an alternative URL to third-party services.
    * Meta information is now alterable by all modules before rendering.
- Field API:
    * Custom data fields may be attached to nodes, users, comments and taxonomy
      terms.
    * Node bodies and teasers are now Field API fields instead of
      being a hard-coded property of node objects.
    * In addition, any other object type may register with Field API
      and allow custom data fields to be attached to itself.
    * Provides most of the features of the former Content Construction
      Kit (CCK) module.
    * Taxonomy terms are now Field API fields that can be added to any fieldable
      object.
- Installer:
    * Refactored the installer into an API that allows Drupal to be installed
      via a command line script.
- Page organization
    * Made the help text area a full featured region with blocks.
    * Site mission is replaced with the highlighted content block region and
      separate RSS feed description settings.
    * The footer message setting was removed in favor of custom blocks.
    * Made the main page content a block which can be moved and ordered
      with other blocks in the same region.
    * Blocks can now return structured arrays for later rendering just
      like page callbacks.
- Translation system
    * The translation system now supports message context (msgctxt).
    * Added support for translatable fields to Field API.
- JavaScript changes
    * Upgraded the core JavaScript library to jQuery version 1.4.4.
    * Upgraded the jQuery Forms library to 2.52.
    * Added jQuery UI 1.8.7, which allows improvements to Drupal's user
      experience.
- Better module version support
    * Modules now can specify which version of another module they depend on.
- Removed modules from core
    * The following modules have been removed from core, because contributed
      modules with similar functionality are available:
      * Blog API module
      * Ping module
      * Throttle module
- Improved node access control system.
    * All modules may now influence the access to a node at runtime, not just
      the module that defined a node.
    * Users may now be allowed to bypass node access restrictions without giving
      them complete access to the site.
    * Access control affects both published and unpublished nodes.
    * Numerous other improvements to the node access system.
- Actions system
    * Simplified definitions of actions and triggers.
    * Removed dependency on the combination of hooks and operations. Triggers
      now directly map to module hooks.
- Task handling
    * Added a queue API to process many or long-running tasks.
    * Added queue API support to cron API.
    * Added a locking framework to coordinate long-running operations across
      requests.

Drupal 6.23-dev, xxxx-xx-xx (development release)
-----------------------

Drupal 6.22, 2011-05-25
-----------------------
- Made Drupal 6 work better with IIS and Internet Explorer.
- Fixed .po file imports to work better with custom textgroups.
- Improved code documentation at various places.
- Fixed a variety of other bugs.

Drupal 6.21, 2011-05-25
----------------------
- Fixed security issues (Cross site scripting), see SA-CORE-2011-001.

Drupal 6.20, 2010-12-15
----------------------
- Fixed a variety of small bugs, improved code documentation.

Drupal 6.19, 2010-08-11
----------------------
- Fixed a variety of small bugs, improved code documentation.

Drupal 6.18, 2010-08-11
----------------------
- Fixed security issues (OpenID authentication bypass, File download access
  bypass, Comment unpublishing bypass, Actions cross site scripting),
  see SA-CORE-2010-002.

Drupal 6.17, 2010-06-02
----------------------
- Improved PostgreSQL compatibility
- Better PHP 5.3 and PHP 4 compatibility
- Better browser compatibility of CSS and JS aggregation
- Improved logging for login failures
- Fixed an incompatibility with some contributed modules and the locking system
- Fixed a variety of other bugs.

Drupal 6.16, 2010-03-03
----------------------
- Fixed security issues (Installation cross site scripting, Open redirection,
  Locale module cross site scripting, Blocked user session regeneration),
  see SA-CORE-2010-001.
- Better support for updated jQuery versions.
- Reduced resource usage of update.module.
- Fixed several issues relating to support of installation profiles and
  distributions.
- Added a locking framework to avoid data corruption on long operations.
- Fixed a variety of other bugs.

Drupal 6.15, 2009-12-16
----------------------
- Fixed security issues (Cross site scripting), see SA-CORE-2009-009.
- Fixed a variety of other bugs.

Drupal 6.14, 2009-09-16
----------------------
- Fixed security issues (OpenID association cross site request forgeries,
  OpenID impersonation and File upload), see SA-CORE-2009-008.
- Changed the system modules page to not run all cache rebuilds; use the
  button on the performance settings page to achieve the same effect.
- Added support for PHP 5.3.0 out of the box.
- Fixed a variety of small bugs.

Drupal 6.13, 2009-07-01
----------------------
- Fixed security issues (Cross site scripting, Input format access bypass and
  Password leakage in URL), see SA-CORE-2009-007.
- Fixed a variety of small bugs.

Drupal 6.12, 2009-05-13
----------------------
- Fixed security issues (Cross site scripting), see SA-CORE-2009-006.
- Fixed a variety of small bugs.

Drupal 6.11, 2009-04-29
----------------------
- Fixed security issues (Cross site scripting and limited information
  disclosure), see SA-CORE-2009-005
- Fixed performance issues with the menu router cache, the update
  status cache and improved cache invalidation
- Fixed a variety of small bugs.

Drupal 6.10, 2009-02-25
----------------------
- Fixed a security issue, (Local file inclusion on Windows),
  see SA-CORE-2009-003
- Fixed node_feed() so custom fields can show up in RSS feeds.
- Improved PostgreSQL compatibility.
- Fixed a variety of small bugs.

Drupal 6.9, 2009-01-14
----------------------
- Fixed security issues, (Access Bypass, Validation Bypass and Hardening
  against SQL injection), see SA-CORE-2009-001
- Made HTTP request checking more robust and informative.
- Fixed HTTP_HOST checking to work again with HTTP 1.0 clients and
  basic shell scripts.
- Removed t() calls from all schema documentation. Suggested best practice
  changed for contributed modules, see http://drupal.org/node/322731.
- Fixed a variety of small bugs.

Drupal 6.8, 2008-12-11
----------------------
- Removed a previous change incompatible with PHP 5.1.x and lower.

Drupal 6.7, 2008-12-10
----------------------
- Fixed security issues, (Cross site request forgery and Cross site scripting), see SA-2008-073
- Updated robots.txt and .htaccess to match current file use.
- Fixed a variety of small bugs.

Drupal 6.6, 2008-10-22
----------------------
- Fixed security issues, (File inclusion, Cross site scripting), see SA-2008-067
- Fixed a variety of small bugs.

Drupal 6.5, 2008-10-08
----------------------
- Fixed security issues, (File upload access bypass, Access rules bypass,
  BlogAPI access bypass), see SA-2008-060.
- Fixed a variety of small bugs.

Drupal 6.4, 2008-08-13
----------------------
- Fixed a security issue (Cross site scripting, Arbitrary file uploads via
  BlogAPI, Cross site request forgeries and Various Upload module
  vulnerabilities), see SA-2008-047.
- Improved error messages during installation.
- Fixed a bug that prevented AHAH handlers to be attached to radios widgets.
- Fixed a variety of small bugs.

Drupal 6.3, 2008-07-09
----------------------
- Fixed security issues, (Cross site scripting, cross site request forgery,
  session fixation and SQL injection), see SA-2008-044.
- Slightly modified installation process to prevent file ownership issues on
  shared hosts.
- Improved PostgreSQL compatibility (rewritten queries; custom blocks).
- Upgraded to jQuery 1.2.6.
- Performance improvements to search, menu handling and form API caches.
- Fixed Views compatibility issues (Views for Drupal 6 requires Drupal 6.3+).
- Fixed a variety of small bugs.

Drupal 6.2, 2008-04-09
----------------------
- Fixed a variety of small bugs.
- Fixed a security issue (Access bypasses), see SA-2008-026.

Drupal 6.1, 2008-02-27
----------------------
- Fixed a variety of small bugs.
- Fixed a security issue (Cross site scripting), see SA-2008-018.

Drupal 6.0, 2008-02-13
----------------------
- New, faster and better menu system.
- New watchdog as a hook functionality.
   * New hook_watchdog that can be implemented by any module to route log
     messages to various destinations.
   * Expands the severity levels from 3 (Error, Warning, Notice) to the 8
     levels defined in RFC 3164.
   * The watchdog module is now called dblog, and is optional, but enabled by
     default in the default installation profile.
   * Extended the database log module so log messages can be filtered.
   * Added syslog module: useful for monitoring large Drupal installations.
- Added optional e-mail notifications when users are approved, blocked, or
  deleted.
- Drupal works with error reporting set to E_ALL.
- Added scripts/drupal.sh to execute Drupal code from the command line. Useful
  to use Drupal as a framework to build command-line tools.
- Made signature support optional and made it possible to theme signatures.
- Made it possible to filter the URL aliases on the URL alias administration
  screen.
- Language system improvements:
    * Support for right to left languages.
    * Language detection based on parts of the URL.
    * Browser based language detection.
    * Made it possible to specify a node's language.
    * Support for translating posts on the site to different languages.
    * Language dependent path aliases.
    * Automatically import translations when adding a new language.
    * JavaScript interface translation.
    * Automatically import a module's translation upon enabling that module.
- Moved "PHP input filter" to a standalone module so it can be deleted for
  security reasons.
- Usability:
    * Improved handling of teasers in posts.
    * Added sticky table headers.
    * Check for clean URL support automatically with JavaScript.
    * Removed default/settings.php. Instead the installer will create it from
      default.settings.php.
    * Made it possible to configure your own date formats.
    * Remember anonymous comment posters.
    * Only allow modules and themes to be enabled that have explicitly been
      ported to the correct core API version.
    * Can now specify the minimum PHP version required for a module within the
      .info file.
    * Drupal core no longer requires CREATE TEMPORARY TABLES or LOCK TABLES
      database rights.
    * Dynamically check password strength and confirmation.
    * Refactored poll administration.
    * Implemented drag-and-drop positioning for blocks, menu items, taxonomy
      vocabularies and terms, forums, profile fields, and input format filters.
- Theme system:
    * Added .info files to themes and made it easier to specify regions and
      features.
    * Added theme registry: modules can directly provide .tpl.php files for
      their themes without having to create theme_ functions.
    * Used the Garland theme for the installation and maintenance pages.
    * Added theme preprocess functions for themes that are templates.
    * Added support for themeable functions in JavaScript.
- Refactored update.php to a generic batch API to be able to run time-consuming
  operations in multiple subsequent HTTP requests.
- Installer:
    * Themed the installer with the Garland theme.
    * Added form to provide initial site information during installation.
    * Added ability to provide extra installation steps programmatically.
    * Made it possible to import interface translations during installation.
- Added the HTML corrector filter:
    * Fixes faulty and chopped off HTML in postings.
    * Tags are now automatically closed at the end of the teaser.
- Performance:
    * Made it easier to conditionally load .include files and split up many core
      modules.
    * Added a JavaScript aggregator.
    * Added block-level caching, improving performance for both authenticated
      and anonymous users.
    * Made Drupal work correctly when running behind a reverse proxy like
      Squid or Pound.
- File handling improvements:
    * Entries in the files table are now keyed to a user instead of a node.
    * Added reusable validation functions to check for uploaded file sizes,
      extensions, and image resolution.
    * Added ability to create and remove temporary files during a cron job.
- Forum improvements:
    * Any node type may now be posted in a forum.
- Taxonomy improvements:
    * Descriptions for terms are now shown on taxonomy/term pages as well
      as RSS feeds.
    * Added versioning support to categories by associating them with node
      revisions.
- Added support for OpenID.
- Added support for triggering configurable actions.
- Added the Update status module to automatically check for available updates
  and warn sites if they are missing security updates or newer versions.
  Sites deploying from CVS should use http://drupal.org/project/cvs_deploy.
  Advanced settings provided by http://drupal.org/project/update_advanced.
- Upgraded the core JavaScript library to jQuery version 1.2.3.
- Added a new Schema API, which provides built-in support for core and
  contributed modules to work with databases other than MySQL.
- Removed drupal.module. The functionality lives on as the Site network
  contributed module (http://drupal.org/project/site_network).
- Removed old system updates. Updates from Drupal versions prior to 5.x will
  require upgrading to 5.x before upgrading to 6.x.

Drupal 5.23, 2010-08-11
-----------------------
- Fixed security issues (File download access bypass, Comment unpublishing
  bypass), see SA-CORE-2010-002.

Drupal 5.22, 2010-03-03
-----------------------
- Fixed security issues (Open redirection, Locale module cross site scripting,
  Blocked user session regeneration), see SA-CORE-2010-001.

Drupal 5.21, 2009-12-16
-----------------------
- Fixed a security issue (Cross site scripting), see SA-CORE-2009-009.
- Fixed a variety of small bugs.

Drupal 5.20, 2009-09-16
-----------------------
- Avoid security problems resulting from writing Drupal 6-style menu
  declarations.
- Fixed security issues (session fixation), see SA-CORE-2009-008.
- Fixed a variety of small bugs.

Drupal 5.19, 2009-07-01
-----------------------
- Fixed security issues (Cross site scripting and Password leakage in URL), see
  SA-CORE-2009-007.          
- Fixed a variety of small bugs.

Drupal 5.18, 2009-05-13
-----------------------
- Fixed security issues (Cross site scripting), see SA-CORE-2009-006.
- Fixed a variety of small bugs.

Drupal 5.17, 2009-04-29
-----------------------
- Fixed security issues (Cross site scripting and limited information
  disclosure) see SA-CORE-2009-005.
- Fixed a variety of small bugs.

Drupal 5.16, 2009-02-25
-----------------------
- Fixed a security issue, (Local file inclusion on Windows), see SA-CORE-2009-004.
- Fixed a variety of small bugs.

Drupal 5.15, 2009-01-14
-----------------------
- Fixed security issues, (Hardening against SQL injection), see
  SA-CORE-2009-001
- Fixed HTTP_HOST checking to work again with HTTP 1.0 clients and basic shell
  scripts.
- Fixed a variety of small bugs.

Drupal 5.14, 2008-12-11
-----------------------
- removed a previous change incompatible with PHP 5.1.x and lower.

Drupal 5.13, 2008-12-10
-----------------------
- fixed a variety of small bugs.
- fixed security issues, (Cross site request forgery and Cross site scripting), see SA-2008-073
- updated robots.txt and .htaccess to match current file use.

Drupal 5.12, 2008-10-22
-----------------------
- fixed security issues, (File inclusion), see SA-2008-067

Drupal 5.11, 2008-10-08
-----------------------
- fixed a variety of small bugs.
- fixed security issues, (File upload access bypass, Access rules bypass,
  BlogAPI access bypass, Node validation bypass), see SA-2008-060

Drupal 5.10, 2008-08-13
-----------------------
- fixed a variety of small bugs.
- fixed security issues, (Cross site scripting, Arbitrary file uploads via
  BlogAPI and Cross site request forgery), see SA-2008-047

Drupal 5.9, 2008-07-23
----------------------
- fixed a variety of small bugs.
- fixed security issues, (Session fixation), see SA-2008-046

Drupal 5.8, 2008-07-09
----------------------
- fixed a variety of small bugs.
- fixed security issues, (Cross site scripting, cross site request forgery, and
  session fixation), see SA-2008-044

Drupal 5.7, 2008-01-28
----------------------
- fixed the input format configuration page.
- fixed a variety of small bugs.

Drupal 5.6, 2008-01-10
----------------------
- fixed a variety of small bugs.
- fixed a security issue (Cross site request forgery), see SA-2008-005
- fixed a security issue (Cross site scripting, UTF8), see SA-2008-006
- fixed a security issue (Cross site scripting, register_globals), see SA-2008-007

Drupal 5.5, 2007-12-06
----------------------
- fixed missing missing brackets in a query in the user module.
- fixed taxonomy feed bug introduced by SA-2007-031

Drupal 5.4, 2007-12-05
----------------------
- fixed a variety of small bugs.
- fixed a security issue (SQL injection), see SA-2007-031

Drupal 5.3, 2007-10-17
----------------------
- fixed a variety of small bugs.
- fixed a security issue (HTTP response splitting), see SA-2007-024
- fixed a security issue (Arbitrary code execution via installer), see SA-2007-025
- fixed a security issue (Cross site scripting via uploads), see SA-2007-026
- fixed a security issue (User deletion cross site request forgery), see SA-2007-029
- fixed a security issue (API handling of unpublished comment), see SA-2007-030

Drupal 5.2, 2007-07-26
----------------------
- changed hook_link() $teaser argument to match documentation.
- fixed a variety of small bugs.
- fixed a security issue (cross-site request forgery), see SA-2007-017
- fixed a security issue (cross-site scripting), see SA-2007-018

Drupal 5.1, 2007-01-29
----------------------
- fixed security issue (code execution), see SA-2007-005
- fixed a variety of small bugs.

Drupal 5.0, 2007-01-15
----------------------
- Completely retooled the administration page
    * /Admin now contains an administration page which may be themed
    * Reorganised administration menu items by task and by module
    * Added a status report page with detailed PHP/MySQL/Drupal information
- Added web-based installer which can:
    * Check installation and run-time requirements
    * Automatically generate the database configuration file
    * Install pre-made installation profiles or distributions
    * Import the database structure with automatic table prefixing
    * Be localized
- Added new default Garland theme
- Added color module to change some themes' color schemes
- Included the jQuery JavaScript library 1.0.4 and converted all core JavaScript to use it
- Introduced the ability to alter mail sent from system
- Module system:
    * Added .info files for module meta-data
    * Added support for module dependencies
    * Improved module installation screen
    * Moved core modules to their own directories
    * Added support for module uninstalling
- Added support for different cache backends
- Added support for a generic "sites/all" directory.
- Usability:
    * Added support for auto-complete forms (AJAX) to user profiles.
    * Made it possible to instantly assign roles to newly created user accounts.
    * Improved configurability of the contact forms.
    * Reorganized the settings pages.
    * Made it easy to investigate popular search terms.
    * Added a 'select all' checkbox and a range select feature to administration tables.
    * Simplified the 'break' tag to split teasers from body.
    * Use proper capitalization for titles, menu items and operations.
- Integrated urlfilter.module into filter.module
- Block system:
    * Extended the block visibility settings with a role specific setting.
    * Made it possible to customize all block titles.
- Poll module:
    * Optionally allow people to inspect all votes.
    * Optionally allow people to cancel their vote.
- Distributed authentication:
    * Added default server option.
- Added default robots.txt to control crawlers.
- Database API:
    * Added db_table_exists().
- Blogapi module:
    * 'Blogapi new' and 'blogapi edit' nodeapi operations.
- User module:
    * Added hook_profile_alter().
    * E-mail verification is made optional.
    * Added mass editing and filtering on admin/user/user.
- PHP Template engine:
    * Add the ability to look for a series of suggested templates.
    * Look for page templates based upon the path.
    * Look for block templates based upon the region, module, and delta.
- Content system:
    * Made it easier for node access modules to work well with each other.
    * Added configurable content types.
    * Changed node rendering to work with structured arrays.
- Performance:
    * Improved session handling: reduces database overhead.
    * Improved access checking: reduces database overhead.
    * Made it possible to do memcached based session management.
    * Omit sidebars when serving a '404 - Page not found': saves CPU cycles and bandwidth.
    * Added an 'aggressive' caching policy.
    * Added a CSS aggregator and compressor (up to 40% faster page loads).
- Removed the archive module.
- Upgrade system:
    * Created space for update branches.
- Form API:
    * Made it possible to programmatically submit forms.
    * Improved api for multistep forms.
- Theme system:
    * Split up and removed drupal.css.
    * Added nested lists generation.
    * Added a self-clearing block class.

Drupal 4.7.11, 2008-01-10
-------------------------
- fixed a security issue (Cross site request forgery), see SA-2008-005
- fixed a security issue (Cross site scripting, UTF8), see SA-2008-006
- fixed a security issue (Cross site scripting, register_globals), see SA-2008-007

Drupal 4.7.10, 2007-12-06
-------------------------
- fixed taxonomy feed bug introduced by SA-2007-031

Drupal 4.7.9, 2007-12-05
------------------------
- fixed a security issue (SQL injection), see SA-2007-031

Drupal 4.7.8, 2007-10-17
----------------------
- fixed a security issue (HTTP response splitting), see SA-2007-024
- fixed a security issue (Cross site scripting via uploads), see SA-2007-026
- fixed a security issue (API handling of unpublished comment), see SA-2007-030

Drupal 4.7.7, 2007-07-26
------------------------
- fixed security issue (XSS), see SA-2007-018

Drupal 4.7.6, 2007-01-29
------------------------
- fixed security issue (code execution), see SA-2007-005

Drupal 4.7.5, 2007-01-05
------------------------
- Fixed security issue (XSS), see SA-2007-001
- Fixed security issue (DoS), see SA-2007-002

Drupal 4.7.4, 2006-10-18
------------------------
- Fixed security issue (XSS), see SA-2006-024
- Fixed security issue (CSRF), see SA-2006-025
- Fixed security issue (Form action attribute injection), see SA-2006-026

Drupal 4.7.3, 2006-08-02
------------------------
- Fixed security issue (XSS), see SA-2006-011

Drupal 4.7.2, 2006-06-01
------------------------
- Fixed critical upload issue, see SA-2006-007
- Fixed taxonomy XSS issue, see SA-2006-008
- Fixed a variety of small bugs.

Drupal 4.7.1, 2006-05-24
------------------------
- Fixed critical SQL issue, see SA-2006-005
- Fixed a serious upgrade related bug.
- Fixed a variety of small bugs.

Drupal 4.7.0, 2006-05-01
------------------------
- Added free tagging support.
- Added a site-wide contact form.
- Theme system:
    * Added the PHPTemplate theme engine and removed the Xtemplate engine.
    * Converted the bluemarine theme from XTemplate to PHPTemplate.
    * Converted the pushbutton theme from XTemplate to PHPTemplate.
- Usability:
    * Reworked the 'request new password' functionality.
    * Reworked the node and comment edit forms.
    * Made it easy to add nodes to the navigation menu.
    * Added site 'offline for maintenance' feature.
    * Added support for auto-complete forms (AJAX).
    * Added support for collapsible page sections (JS).
    * Added support for resizable text fields (JS).
    * Improved file upload functionality (AJAX).
    * Reorganized some settings pages.
    * Added friendly database error screens.
    * Improved styling of update.php.
- Refactored the forms API.
    * Made it possible to alter, extend or theme forms.
- Comment system:
    * Added support for "mass comment operations" to ease repetitive tasks.
    * Comment moderation has been removed.
- Node system:
    * Reworked the revision functionality.
    * Removed the bookmarklet code. Third-party modules can now handle
      This.
- Upgrade system:
    * Allows contributed modules to plug into the upgrade system.
- Profiles:
    * Added a block to display author information along with posts.
    * Added support for private profile fields.
- Statistics module:
    * Added the ability to track page generation times.
    * Made it possible to block certain IPs/hostnames.
- Block system:
    * Added support for theme-specific block regions.
- Syndication:
    * Made the aggregator module parse Atom feeds.
    * Made the aggregator generate RSS feeds.
    * Added RSS feed settings.
- XML-RPC:
    * Replaced the XML-RPC library by a better one.
- Performance:
    * Added 'loose caching' option for high-traffic sites.
    * Improved performance of path aliasing.
    * Added the ability to track page generation times.
- Internationalization:
    * Improved Unicode string handling API.
    * Added support for PHP's multibyte string module.
- Added support for PHP5's 'mysqli' extension.
- Search module:
    * Made indexer smarter and more robust.
    * Added advanced search operators (e.g. phrase, node type, ...).
    * Added customizable result ranking.
- PostgreSQL support:
    * Removed dependency on PL/pgSQL procedural language.
- Menu system:
    * Added support for external URLs.
- Queue module:
    * Removed from core.
- HTTP handling:
    * Added support for a tolerant Base URL.
    * Output URIs relative to the root, without a base tag.

Drupal 4.6.11, 2007-01-05
-------------------------
- Fixed security issue (XSS), see SA-2007-001
- Fixed security issue (DoS), see SA-2007-002

Drupal 4.6.10, 2006-10-18
------------------------
- Fixed security issue (XSS), see SA-2006-024
- Fixed security issue (CSRF), see SA-2006-025
- Fixed security issue (Form action attribute injection), see SA-2006-026

Drupal 4.6.9, 2006-08-02
------------------------
- Fixed security issue (XSS), see SA-2006-011

Drupal 4.6.8, 2006-06-01
------------------------
- Fixed critical upload issue, see SA-2006-007
- Fixed taxonomy XSS issue, see SA-2006-008

Drupal 4.6.7, 2006-05-24
------------------------
- Fixed critical SQL issue, see SA-2006-005

Drupal 4.6.6, 2006-03-13
------------------------
- Fixed bugs, including 4 security vulnerabilities.

Drupal 4.6.5, 2005-12-12
------------------------
- Fixed bugs: no critical bugs were identified.

Drupal 4.6.4, 2005-11-30
------------------------
- Fixed bugs, including 3 security vulnerabilities.

Drupal 4.6.3, 2005-08-15
------------------------
- Fixed bugs, including a critical "arbitrary PHP code execution" bug.

Drupal 4.6.2, 2005-06-29
------------------------
- Fixed bugs, including two critical "arbitrary PHP code execution" bugs.

Drupal 4.6.1, 2005-06-01
------------------------
- Fixed bugs, including a critical input validation bug.

Drupal 4.6.0, 2005-04-15
------------------------
- PHP5 compliance
- Search:
    * Added UTF-8 support to make it work with all languages.
    * Improved search indexing algorithm.
    * Improved search output.
    * Impose a throttle on indexing of large sites.
    * Added search block.
- Syndication:
    * Made the ping module ping pingomatic.com which, in turn, will ping all the major ping services.
    * Made Drupal generate RSS 2.0 feeds.
    * Made RSS feeds extensible.
    * Added categories to RSS feeds.
    * Added enclosures to RSS feeds.
- Flood control mechanism:
    * Added a mechanism to throttle certain operations.
- Usability:
    * Refactored the block configuration pages.
    * Refactored the statistics pages.
    * Refactored the watchdog pages.
    * Refactored the throttle module configuration.
    * Refactored the access rules page.
    * Refactored the content administration page.
    * Introduced forum configuration pages.
    * Added a 'add child page' link to book pages.
- Contact module:
    * Added a simple contact module that allows users to contact each other using e-mail.
- Multi-site configuration:
    * Made it possible to run multiple sites from a single code base.
- Added an image API: enables better image handling.
- Block system:
    * Extended the block visibility settings.
- Theme system:
    * Added new theme functions.
- Database backend:
    * The PEAR database backend is no longer supported.
- Performance:
    * Improved performance of the forum topics block.
    * Improved performance of the tracker module.
    * Improved performance of the node pages.
- Documentation:
    * Improved and extended PHPDoc/Doxygen comments.

Drupal 4.5.8, 2006-03-13
------------------------
- Fixed bugs, including 3 security vulnerabilities.

Drupal 4.5.7, 2005-12-12
------------------------
- Fixed bugs: no critical bugs were identified.

Drupal 4.5.6, 2005-11-30
------------------------
- Fixed bugs, including 3 security vulnerabilities.

Drupal 4.5.5, 2005-08-15
------------------------
- Fixed bugs, including a critical "arbitrary PHP code execution" bug.

Drupal 4.5.4, 2005-06-29
------------------------
- Fixed bugs, including two critical "arbitrary PHP code execution" bugs.

Drupal 4.5.3, 2005-06-01
------------------------
- Fixed bugs, including a critical input validation bug.

Drupal 4.5.2, 2005-01-15
------------------------
- Fixed bugs: a cross-site scripting (XSS) vulnerability has been fixed.

Drupal 4.5.1, 2004-12-01
------------------------
- Fixed bugs: no critical bugs were identified.

Drupal 4.5.0, 2004-10-18
------------------------
- Navigation:
    * Made it possible to add, delete, rename and move menu items.
    * Introduced tabs and subtabs for local tasks.
    * Reorganized the navigation menus.
- User management:
    * Added support for multiple roles per user.
    * Made it possible to add custom profile fields.
    * Made it possible to browse user profiles by field.
- Node system:
    * Added support for node-level permissions.
- Comment module:
    * Made it possible to leave contact information without having to register.
- Upload module:
    * Added support for uploading documents (includes images).
- Forum module:
    * Added support for sticky forum topics.
    * Made it possible to track forum topics.
- Syndication:
    * Added support for RSS ping-notifications of http://technorati.com/.
    * Refactored the categorization of syndicated news items.
    * Added an URL alias for 'rss.xml'.
    * Improved date parsing.
- Database backend:
    * Added support for multiple database connections.
    * The PostgreSQL backend does no longer require PEAR.
- Theme system:
    * Changed all GIFs to PNGs.
    * Reorganised the handling of themes, template engines, templates and styles.
    * Unified and extended the available theme settings.
    * Added theme screenshots.
- Blocks:
    * Added 'recent comments' block.
    * Added 'categories' block.
- Blogger API:
    * Added support for auto-discovery of blogger API via RSD.
- Performance:
    * Added support for sending gzip compressed pages.
    * Improved performance of the forum module.
- Accessibility:
    * Improved the accessibility of the archive module's calendar.
    * Improved form handling and error reporting.
    * Added HTTP redirects to prevent submitting twice when refreshing right after a form submission.
- Refactored 403 (forbidden) handling and added support for custom 403 pages.
- Documentation:
    * Added PHPDoc/Doxygen comments.
- Filter system:
    * Added support for using multiple input formats on the site
    * Expanded the embedded PHP-code feature so it can be used everywhere
    * Added support for role-dependent filtering, through input formats
- UI translation:
    * Managing translations is now completely done through the administration interface
    * Added support for importing/exporting gettext .po files

Drupal 4.4.3, 2005-06-01
------------------------
- Fixed bugs, including a critical input validation bug.

Drupal 4.4.2, 2004-07-04
------------------------
- Fixed bugs: no critical bugs were identified.

Drupal 4.4.1, 2004-05-01
------------------------
- Fixed bugs: no critical bugs were identified.

Drupal 4.4.0, 2004-04-01
------------------------
- Added support for the MetaWeblog API and MovableType extensions.
- Added a file API: enables better document management.
- Improved the watchdog and search module to log search keys.
- News aggregator:
    * Added support for conditional GET.
    * Added OPML feed subscription list.
    * Added support for <image>, <pubDate>, <dc:date>, <dcterms:created>, <dcterms:issued> and <dcterms:modified>.
- Comment module:
    * Made it possible to disable the "comment viewing controls".
- Performance:
    * Improved module loading when serving cached pages.
    * Made it possible to automatically disable modules when under heavy load.
    * Made it possible to automatically disable blocks when under heavy load.
    * Improved performance and memory footprint of the locale module.
- Theme system:
    * Made all theme functions start with 'theme_'.
    * Made all theme functions return their output.
    * Migrated away from using the BaseTheme class.
    * Added many new theme functions and refactored existing theme functions.
    * Added avatar support to 'Xtemplate'.
    * Replaced theme 'UnConeD' by 'Chameleon'.
    * Replaced theme 'Marvin' by 'Pushbutton'.
- Usability:
    * Added breadcrumb navigation to all pages.
    * Made it possible to add context-sensitive help to all pages.
    * Replaced drop-down menus by radio buttons where appropriate.
    * Removed the 'magic_quotes_gpc = 0' requirement.
    * Added a 'book navigation' block.
- Accessibility:
    * Made themes degrade gracefully in absence of CSS.
    * Grouped form elements using '<fieldset>' and '<legend>' tags.
    * Added '<label>' tags to form elements.
- Refactored 404 (file not found) handling and added support for custom 404 pages.
- Improved the filter system to prevent conflicts between filters:
    * Made it possible to change the order in which filters are applied.
- Documentation:
    * Added PHPDoc/Doxygen comments.

Drupal 4.3.2, 2004-01-01
------------------------
- Fixed bugs: no critical bugs were identified.

Drupal 4.3.1, 2003-12-01
------------------------
- Fixed bugs: no critical bugs were identified.

Drupal 4.3.0, 2003-11-01
------------------------
- Added support for configurable URLs.
- Added support for sortable table columns.
- Database backend:
    * Added support for selective database table prefixing.
- Performance:
    * Optimized many SQL queries for speed by converting left joins to inner joins.
- Comment module:
    * Rewrote the comment housekeeping code to be much more efficient and scalable.
    * Changed the comment module to use the standard pager.
- User module:
    * Added support for multiple sessions per user.
    * Added support for anonymous user sessions.
- Forum module:
    * Improved the forum views and the themability thereof.
- Book module:
    * Improved integration of non-book nodes in the book outline.
- Usability:
    * Added support for "mass node operations" to ease repetitive tasks.
    * Added support for breadcrumb navigation to several modules' user pages.
    * Integrated the administration pages with the normal user pages.

Drupal 4.2.0, 2003-08-01
------------------------
- Added support for clean URLs.
- Added textarea hook and support for onload attributes: enables integration of WYSIWYG editors.
- Rewrote the RSS/RDF parser:
    * It will now use PHP's built-in XML parser to parse news feeds.
- Rewrote the administration pages:
    * Improved the navigational elements and added breadcrumb navigation.
    * Improved the look and feel.
    * Added context-sensitive help.
- Database backend:
    * Fixed numerous SQL queries to make Drupal ANSI compliant.
    * Added MSSQL database scheme.
- Search module:
    * Changed the search module to use implicit AND'ing instead of implicit OR'ing.
- Node system:
    * Replaced the "post content" permission by more fine-grained permissions.
    * Improved content submission:
        + Improved teasers: teasers are now optional, teaser length can be configured, teaser and body are edited in a single textarea, users will no longer be bothered with teasers when the post is too short for one.
        + Added the ability to preview both the short and the full version of your posts.
    * Extended the node API which allows for better integration.
    * Added default node settings to control the behavior for promotion, moderation and other options.
- Themes:
    * Replaced theme "Goofy" by "Xtemplate", a template driven theme.
- Removed the 'register_globals = on' requirement.
- Added better installation instructions.

Drupal 4.1.0, 2003-02-01
------------------------
- Collaboratively revised and expanded the Drupal documentation.
- Rewrote comment.module:
    * Reintroduced comment rating/moderation.
    * Added support for comment paging.
    * Performance improvements: improved comment caching, faster SQL queries, etc.
- Rewrote block.module:
    * Performance improvements: blocks are no longer rendered when not displayed.
- Rewrote forum.module:
    * Added a lot of features one can find in stand-alone forum software including but not limited to support for topic paging, added support for icons, rewrote the statistics module, etc.
- Rewrote statistics.module:
    * Collects access counts for each node, referrer logs, number of users/guests.
    * Export blocks displaying top viewed nodes over last 24 hour period, top viewed nodes over all time, last nodes viewed, how many users/guest online.
- Added throttle.module:
    * Auto-throttle congestion control mechanism: Drupal can adapt itself based on the server load.
- Added profile.module:
    * Enables to extend the user and registration page.
- Added pager support to the main page.
- Replaced weblogs.module by ping.module:
    * Added support for normal and RSS notifications of http://blo.gs/.
    * Added support for RSS ping-notifications of http://weblogs.com/.
- Removed the rating module
- Themes:
    * Removed a significant portion of hard-coded mark-up.

Drupal 4.0.0, 2002-06-15
------------------------
- Added tracker.module:
    * Replaces the previous "your [site]" links (recent comments and nodes).
- Added weblogs.module:
    * This will ping weblogs.com when new content is promoted.
- Added taxonomy module which replaces the meta module.
    * Supports relations, hierarchies and synonyms.
- Added a caching system:
    * Speeds up pages for anonymous users and reduces system load.
- Added support for external SMTP libraries.
- Added an archive extension to the calendar.
- Added support for the Blogger API.
- Themes:
    * Cleaned up the theme system.
    * Moved themes that are not maintained to contributions CVS repository.
- Database backend:
    * Changed to PEAR database abstraction layer.
    * Using ANSI SQL queries to be more portable.
- Rewrote the user system:
    * Added support for Drupal authentication through XML-RPC and through a Jabber server.
    * Added support for modules to add more user data.
    * Users may delete their own account.
    * Added who's new and who's online blocks.
- Changed block system:
    * Various hard coded blocks are now dynamic.
    * Blocks can now be enabled and/or be set by the user.
    * Blocks can be set to only show up on some pages.
    * Merged box module with block module.
- Node system:
    * Blogs can be updated.
    * Teasers (abstracts) on all node types.
    * Improved error checking.
    * Content versioning support.
    * Usability improvements.
- Improved book module to support text, HTML and PHP pages.
- Improved comment module to mark new comments.
- Added a general outliner which will let any node type be linked to a book.
- Added an update script that lets you upgrade from previous releases or on a day to day basis when using the development tree.
- Search module:
    * Improved the search system by making it context sensitive.
    * Added indexing.
- Various updates:
    * Changed output to valid XHTML.
    * Improved multiple sites using the same Drupal database support.
    * Added support for session IDs in URLs instead of cookies.
    * Made the type of content on the front page configurable.
    * Made each cloud site have its own settings.
    * Modules and themes can now be enabled/disabled using the administration pages.
    * Added URL abstraction for links.
    * Usability changes (renamed links, better UI, etc).
- Collaboratively revised and expanded the Drupal documentation.

Drupal 3.0.1, 2001-10-15
------------------------
- Various updates:
    * Added missing translations
    * Updated the themes: tidied up some HTML code and added new Drupal logos.

Drupal 3.0.0, 2001-09-15
------------------------
- Major overhaul of the entire underlying design:
    * Everything is based on nodes: nodes are a conceptual "black box" to couple and manage different types of content and that promotes reusing existing code, thus reducing the complexity and size of Drupal as well as improving long-term stability.
- Rewrote submission/moderation queue and renamed it to queue.module.
- Removed FAQ and documentation module and merged them into a "book module".
- Removed ban module and integrated it into account.module as "access control":
    * Access control is based on much more powerful regular expressions (regex) now rather than on MySQL pattern matching.
- Rewrote watchdog and submission throttle:
    * Improved watchdog messages and added watchdog filter.
- Rewrote headline code and renamed it to import.module and export.module:
    * Added various improvements, including a better parser, bundles and better control over individual feeds.
- Rewrote section code and renamed it to meta.module:
    * Supports unlimited amount of nested topics. Topics can be nested to create a multi-level hierarchy.
- Rewrote configuration file resolving:
    * Drupal tries to locate a configuration file that matches your domain name or uses conf.php if the former failed. Note also that the configuration files got renamed from .conf to .php for security's sake on mal-configured Drupal sites.
- Added caching support which makes Drupal extremely scalable.
- Added access.module:
    * Allows you to set up 'roles' (groups) and to bind a set of permissions to each group.
- Added blog.module.
- Added poll.module.
- Added system.module:
    * Moved most of the configuration options from hostname.conf to the new administration section.
    * Added support for custom "filters".
- Added statistics.module
- Added moderate.module:
    * Allows to assign users editorial/moderator rights to certain nodes or topics.
- Added page.module:
    * Allows creation of static (and dynamic) pages through the administration interface.
- Added help.module:
    * Groups all available module documentation on a single page.
- Added forum.module:
    * Added an integrated forum.
- Added cvs.module and cvs-to-sql.pl:
    * Allows to display and mail CVS log messages as daily digests.
- Added book.module:
    * Allows collaborative handbook writing: primary used for Drupal documentation.
- Removed cron.module and integrated it into conf.module.
- Removed module.module as it was no longer needed.
- Various updates:
    * Added "auto-post new submissions" feature versus "moderate new submissions".
    * Introduced links/Drupal tags: [[link]]
    * Added preview functionality when submitting new content (such as a story) from the administration pages.
    * Made the administration section only show those links a user has access to.
    * Made all modules use specific form_* functions to guarantee a rock-solid forms and more consistent layout.
    * Improved scheduler:
        + Content can be scheduled to be 'posted', 'queued' and 'hidden'.
    * Improved account module:
        + Added "access control" to allow/deny certain usernames/e-mail addresses/hostnames.
    * Improved locale module:
        + Added new overview to easy the translation process.
    * Improved comment module:
        + Made it possible to permanently delete comments.
    * Improved rating module
    * Improved story module:
        + Added preview functionality for administrators.
        + Made it possible to permanently delete stories.
    * Improved themes:
        + W3C validation on a best effort basis.
        + Removed $theme->control() from themes.
        + Added theme "goofy".
- Collaboratively revised and expanded the Drupal documentation.

Drupal 2.0.0, 2001-03-15
------------------------
- Rewrote the comment/discussion code:
    * Comment navigation should be less confusing now.
    * Additional/alternative display and order methods have been added.
    * Modules can be extended with a "comment system": modules can embed the existing comment system without having to write their own, duplicate comment system.
- Added sections and section manager:
    * Story sections can be maintained from the administration pages.
    * Story sections make the open submission more adaptive in that you can set individual post, dump and expiration thresholds for each section according to the story type and urgency level: stories in certain sections do not "expire" and might stay interesting and active as time passes by, whereas news-related stories are only considered "hot" over a short period of time.
- Multiple vhosts + multiple directories:
    * You can set up multiple Drupal sites on top of the same physical source tree either by using vhosts or sub-directories.
- Added "user ratings" similar to SlashCode's Karma or Scoop's Mojo:
    * All rating logic is packed into a module to ease experimenting with different rating heuristics/algorithms.
- Added "search infrastructure":
    * Improved search page and integrated search functionality in the administration pages.
- Added translation / localization / internationalization support:
    * Because many people would love to see their website showing a lot less of English, and far more of their own language, Drupal provides a framework to set up a multi-lingual website or to overwrite the default English text in English.
- Added fine-grained user permission (or group) system:
    * Users can be granted access to specific administration sections. Example: a FAQ maintainer can be given access to maintain the FAQ and translators can be given access to the translation pages.
- Added FAQ module
- Changed the "open submission queue" into a (optional) module.
- Various updates:
    * Improved account module:
        + User accounts can be deleted.
        + Added fine-grained permission support.
    * Improved block module
    * Improved diary module:
        + Diary entries can be deleted
    * Improved headline module:
        + Improved parser to support more "generic" RDF/RSS/XML backend.
    * Improved module module
    * Improved watchdog module
    * Improved database abstraction layer
    * Improved themes:
        + W3C validation on a best effort basis
        + Added theme "example" (alias "Stone Age")
    * Added new scripts to directory "scripts"
    * Added directory "misc"
    * Added CREDITS file
- Revised documentation

Drupal 1.0.0, 2001-01-15
------------------------
- Initial release<|MERGE_RESOLUTION|>--- conflicted
+++ resolved
@@ -1,7 +1,6 @@
 
-Drupal 7.16, 2012-10-17
------------------------
-<<<<<<< HEAD
+Drupal 7.17, xxxx-xx-xx (development version)
+-----------------------
 - Fixed the theme settings form to properly clean up submitted values in
   $form_state['values'] when the form is submitted (data structure change).
 - Updated various admin tables to use the default "empty table" text UX
@@ -21,10 +20,11 @@
   drupal_find_base_themes()" fatal error under rare circumstances.
 - Added hook_entity_view_mode_alter() to allow modules to change entity view
   modes on display.
-=======
+
+Drupal 7.16, 2012-10-17
+-----------------------
 - Fixed security issues (Arbitrary PHP code execution and information
   disclosure). See SA-CORE-2012-003.
->>>>>>> b9127101
 
 Drupal 7.15, 2012-08-01
 -----------------------
