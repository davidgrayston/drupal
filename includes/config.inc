<?php

/**
 * @file
 * This is the API for configuration storage.
 */

/**
 * Get the randomly generated config directory name.
 *
 * @return
 *   The directory name.
 */
function config_get_config_directory() {
  global $drupal_config_directory_name;
  
  return conf_path() . '/files/' . $drupal_config_directory_name;
}

/**
 * Move the default config supplied by a module to the live config directory.
 *
 * @param
 *   The name of the module we are installing.
 */
function config_install_default_config($module) {
  $module_config_dir = drupal_get_path('module', $module) . '/config';
  $drupal_config_dir = config_get_config_directory();
  if (is_dir(drupal_get_path('module', $module) . '/config')) {
    $files = glob($module_config_dir . '/' . '*.xml');
    foreach ($files as $key => $file) {
      // Load config data into the active store and write it out to the
      // file system in the drupal config directory. Note the config name
      // needs to be the same as the file name WITHOUT the extension.
      //
      // @todo Make this acknowledge other storage engines rather than having
      // SQL be hardcoded.
      $parts = explode('/', $file);
      $file = array_pop($parts);
      $config_name = str_replace('.xml', '', $file);

      $verified_storage = new DrupalVerifiedStorageSQL($config_name);
      $verified_storage->write(file_get_contents($module_config_dir . '/' . $file));
    }
  }
}

/**
 * Retrieve an iterable array which lists the children under a config 'branch'.
 *
 * Given the following configuration files:
 *   core.entity.node_type.article.xml
 *   core.entity.node_type.page.xml
 *
 * You can pass a prefix 'core.entity.node_type' and get back an array of the
 * filenames that match. This allows you to iterate through all files in a 
 * branch. Note that this will only work on the level above the tips, so
 * a prefix of 'core.entity' would return an empty array.
 *
 * @param $prefix
 *   The prefix of the files we are searching for.
 * @return
 *   An array of file names under a branch.
 */
function config_get_signed_file_storage_names_with_prefix($prefix = '') {
  $files = glob(config_get_config_directory() . '/' . $prefix . '*.xml');
  $clean_name = function ($value) {
    return basename($value, '.xml');
  };
  return array_map($clean_name, $files);
}

/**
 * Generate a hash of a config file's contents using our encryption key.
 * 
 * @param $data
 *   The contents of a configuration file.
 * @return
 *   A hash of the data.
 */
function config_sign_data($data) {
  // The configuration key is loaded from settings.php and imported into the global namespace
  global $drupal_config_key;
  
  // SHA-512 is both secure and very fast on 64 bit CPUs.
  // TODO: What about 32-bit CPUs?
  return hash_hmac('sha512', $data, $drupal_config_key);
}

function config_get_verified_storage_names_with_prefix($prefix = '') {
  return DrupalVerifiedStorageSQL::getNamesWithPrefix($prefix);
}

function config_get_names_with_prefix($prefix) {
  return config_get_verified_storage_names_with_prefix($prefix);
}

/**
 * Retrieve a configuration object.
 *
 * This is the main entry point to the configuration API. Calling
 * @code config(book.admin) @endcode will return a configuration object in which
 * the book module can store its administrative settings.
 *
 * @param $name
 *   The name of the configuration object to retrieve. The name corresponds to
 *   an XML configuration file. For @code config(book.admin) @endcode, the
 *   config object returned will contain the contents of book.admin.xml.
 * @param $class
 *   The class name of the config object to be returned. Defaults to
 *   DrupalConfig.
 * @return
 *   An instance of the class specified in the $class parameter.
 *
 */
function config($name, $class = 'DrupalConfig') {
  static $overrides;
  if (!isset($overrides)) {
    $storage = new SignedFileStorage('local');
    $overrides = (array) config_decode($storage->read());
  }
  $key_overrides = isset($overrides[$name]) ? $overrides[$name] : array();
  // @TODO Replace this with the appropriate factory.
  return new $class(new DrupalVerifiedStorageSQL($name), $key_overrides);
}

/**
 * Decode configuration data from its native format to an associative array.
 *
 * @param $data
 *   Configuration data
 * @return
 *   An associative array representation of the data.
 */
function config_decode($data) {
  if (empty($data)) {
    return array();
  }
  $xml = new SimpleXMLElement($data);
  $json = json_encode($xml);
  return json_decode($json, TRUE);
}

/**
 * Encode an array into the native configuration format.
 *
 * @param $data
 *   An associative array or an object
 * @return
 *   A representation of this array or object in the native configuration
 *   format. 
 * @todo
 *   This needs to work for objects as well and currently doesn't
 */
function config_encode($data) {
  $xml = config_array_to_xml($data);
  return '<?xml version="1.0" encoding="UTF8"?>' . PHP_EOL . '<config>' . $xml . '</config>';
}

/**
 * Encode an array or object into the native configuration format.
 *
 * @param $data
 *   An associative array or an object
 * @return
 *   A representation of this array or object in the native configuration
 *   format. 
 */
function config_array_to_xml($arr, $tab_count = 0) {
  $xml = '';

  foreach ($arr as $tag => $val) { 
    if (!is_array($val)) { 
      $xml .= PHP_EOL . '<' . $tag . '>' . htmlentities($val) . '</' . $tag . '>'; 
    }
    else {
      $tab_count++; 
      $xml .= PHP_EOL . '<' . $tag . '>' . config_array_to_xml($val, $tab_count); 
      $xml .= PHP_EOL . '</' . $tag . '>'; 
    } 
  } 
  return $xml; 
}

class ConfigException extends Exception {}

class ConfigFileStorageException extends ConfigException {}
class ConfigFileStorageReadException extends ConfigFileStorageException {}
class ConfigFileStorageSignatureException extends ConfigFileStorageException {}

/**
 * Represents the signed file storage interface.
 *
 * Classes implementing this interface allow reading and writing configuration
 * data to and from disk, while automatically managing and verifying
 * cryptographic signatures.
 */
class SignedFileStorage {

  /**
   * Constructs a SignedFileStorage object.
   *
   * param string @name
   *   The name for the configuration data. Should be lowercase.
   */
  public function __construct($name) {
    $this->name = $name;
  }

  /**
   * Reads and returns a signed file and its signature.
   *
   * @return
   *   An array with "signature" and "data" keys.
   *
   * @throws
   *   Exception
   */
  protected function readWithSignature() {
    // TODO: Optimize with explicit offsets?
    $content = file_get_contents($this->getFilePath());
    if ($content === FALSE) {
      throw new Exception('Read file is invalid.');
    }
    $signature = file_get_contents($this->getFilePath() . '.sig');
    if ($signature === FALSE) {
      throw new Exception('Signature file is invalid.');
    }
    return array('data' => $content, 'signature' => $signature);
  }

  /**
   * Checks whether the XML configuration file already exists on disk.
   */
  protected function exists() {
    return file_exists($this->getFilePath());
  }

  /**
   * Returns the path to the XML configuration file.
   */
  public function getFilePath() {
    return config_get_config_directory() . '/' . $this->name  . '.xml';
  }

  /**
   * Recreates the signature for the file.
   */
  public function resign() {
    if ($this->exists()) {
      $parts = $this->readWithSignature();
      $this->write($parts['data']);
    }
  }

  /**
   * Cryptographically verifies the integrity of the configuration file.
   *
   * @param $contentOnSuccess
   *   Whether or not to return the contents of the verified configuration file.
   * @return mixed
   *   If $contentOnSuccess was TRUE, returns the contents of the verified
   *   configuration file; otherwise returns TRUE on success. Always returns
   *   FALSE if the configuration file was not successfully verified.
   */
  public function verify($contentOnSuccess = FALSE) {
    if ($this->exists()) {
      $split = $this->readWithSignature();
      $expected_signature = config_sign_data($split['data']);
      if ($expected_signature === $split['signature']) {
        if ($contentOnSuccess) {
          return $split['data'];
        }
        return TRUE;
      }
    }
    return FALSE;
  }

  /**
   * Writes the contents of the configuration file to disk.
   *
   * @param $data
   *   The data to be written to the file. // TODO - what format is it in?
   *
   * @throws
   *   Exception
   */
  public function write($data) {
    $signature = config_sign_data($data);
    if (!file_put_contents($this->getFilePath(), $data)) {
      throw new Exception('Failed to write configuration file.');
    }
    if (!file_put_contents($this->getFilePath() . '.sig', $signature)) {
      throw new Exception('Failed to write signature file.');
    }
  }

  /**
   * Returns the contents of the configuration file.
   */
  public function read() {
    if ($this->exists()) {
      $verification = $this->verify(TRUE);
      if ($verification === FALSE) {
        throw new Exception('Invalid signature in file header.');
      }
      return $verification;
    }
  }
}

interface DrupalConfigVerifiedStorageInterface {

  /**
   * Constructor for the verified storage manipulation class.
   *
   * This class allows reading and writing configuration data from/to the
   * verified storage and copying to/from the signed file storing the same
   * data.
   *
   * param @name
   *   Lowercase string, the name for the configuration data.
   */
  function __construct($name);

  /**
   * Read the configuration data from the verified storage.
   */
  function read();

  /**
   * Copy the configuration data from the verified storage into a file.
   */
  function copyToFile();

  /**
   * Copy the configuration data from the file into the verified storage.
   */
  function copyFromFile();

  /**
   * Check whether the file and the verified storage is in sync.
   *
   * @return
   *   TRUE if the file and the verified storage contains the same data, FALSE
   *   if not.
   */
  function isOutOfSync();

  /**
   * Write the configuration data into the active storage but not the file.
   *
   * Use this function if you need to make temporary changes to your
   * configuration.
   */
  function writeToActive($data);

  /**
   * Write the configuration data into the active storage and the file.
   */
  function write($data);

  /**
   * Get names starting with this prefix.
   */
  static function getNamesWithPrefix($prefix);
}

abstract class DrupalConfigVerifiedStorage implements DrupalConfigVerifiedStorageInterface {
  function __construct($name) {
    $this->name = $name;
  }

  protected function signedFileStorage() {
    return new SignedFileStorage($this->name);
  }

  public function copyTofile() {
    return $this->signedFileStorage()->write($this->read());
  }

  public function copyFromFile() {
    return $this->writeToActive($this->readFromFile());
  }

  public function readFromFile() {
    return $this->signedFileStorage()->read($this->name);
  }

  public function isOutOfSync() {
    return $this->read() !== $this->readFromFile();
  }

  public function write($data) {
    $this->writeToActive($data);
    $this->copyToFile();
  }
}

/**
 * Represents an SQL-based configuration storage object.
 */
class DrupalVerifiedStorageSQL extends DrupalConfigVerifiedStorage {

  public function read() {
    return db_query('SELECT data FROM {config} WHERE name = :name', array(':name' => $this->name))->fetchField();
  }

  public function writeToActive($data) {
    return db_merge('config')
      ->key(array('name' => $this->name))
      ->fields(array('data' => $data))
      ->execute();
  }

  static public function getNamesWithPrefix($prefix = '') {
    return db_query('SELECT name FROM {config} WHERE name LIKE :name', array(':name' => db_like($prefix) . '%'))->fetchCol();
  }
}

/**
 * Represents the default configuration storage object.
 */
class DrupalConfig {

  /**
   * The storage engine to save this config object to.
   *
   * @var DrupalConfigVerifiedStorageInterface
   */
  protected $_verifiedStorage;

  protected $_overrides;

<<<<<<< HEAD
  protected $data = array();

=======
  /**
   * Constructs a DrupalConfig object.
   *
   * @param DrupalConfigVerifiedStorageInterface $verified_storage
   *   The storage engine where this config object should be saved.
   * @param array $overrides
   *   Optional. Configuration values to override the values from disk.
   */
>>>>>>> c543eabe
  public function __construct(DrupalConfigVerifiedStorageInterface $verified_storage, $overrides = array()) {
    $this->_verifiedStorage = $verified_storage;
    $original_keys = (array) config_decode($this->_verifiedStorage->read());
    $this->_overrides = $overrides;
    $active = array_merge($original_keys, $overrides);
    foreach ($active as $key => $value) {
      $this->set($key, $value);
    }
  }

  /**
   * Checks whether a particular value is overridden.
   */
  public function isOverridden($key) {
    return isset($this->_overrides[$key]);
  }

<<<<<<< HEAD
  public function set($key, $value) {
    $parts = explode('.', $key);
    if (count($parts) == 1) {
      $this->data[$key] = $value;
=======
  /**
   * Saves the configuration object to disk as XML.
   */
  public function save() {
    $obj = new stdClass();
    foreach (get_object_vars($this) as $key => $val) {
      if ($key[0] != '_') {
        $obj->$key = $val;
      }
>>>>>>> c543eabe
    }
    else {
      drupal_array_set_nested_value($this->data, $parts, $value);
    }
  }

  public function get($key) {
    $parts = explode('.', $key);
    if (count($parts) == 1) {
      return $this->data[$key];
    }
    else {
      return drupal_array_get_nested_value($this->data, $parts);
    }
  }


  public function save() {
    $this->_verifiedStorage->write(config_encode($this->data));
  }
}<|MERGE_RESOLUTION|>--- conflicted
+++ resolved
@@ -433,10 +433,8 @@
 
   protected $_overrides;
 
-<<<<<<< HEAD
   protected $data = array();
 
-=======
   /**
    * Constructs a DrupalConfig object.
    *
@@ -445,7 +443,6 @@
    * @param array $overrides
    *   Optional. Configuration values to override the values from disk.
    */
->>>>>>> c543eabe
   public function __construct(DrupalConfigVerifiedStorageInterface $verified_storage, $overrides = array()) {
     $this->_verifiedStorage = $verified_storage;
     $original_keys = (array) config_decode($this->_verifiedStorage->read());
@@ -463,28 +460,22 @@
     return isset($this->_overrides[$key]);
   }
 
-<<<<<<< HEAD
+  /**
+   * Set value in this config object.
+   */
   public function set($key, $value) {
     $parts = explode('.', $key);
     if (count($parts) == 1) {
       $this->data[$key] = $value;
-=======
-  /**
-   * Saves the configuration object to disk as XML.
-   */
-  public function save() {
-    $obj = new stdClass();
-    foreach (get_object_vars($this) as $key => $val) {
-      if ($key[0] != '_') {
-        $obj->$key = $val;
-      }
->>>>>>> c543eabe
     }
     else {
       drupal_array_set_nested_value($this->data, $parts, $value);
     }
   }
 
+  /**
+   * Get value in this config object.
+   */
   public function get($key) {
     $parts = explode('.', $key);
     if (count($parts) == 1) {
@@ -495,8 +486,10 @@
     }
   }
 
-
+  /**
+   * Saves the configuration object to disk as XML.
+   */
   public function save() {
     $this->_verifiedStorage->write(config_encode($this->data));
   }
-}+}
