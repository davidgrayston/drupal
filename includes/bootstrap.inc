--- conflicted
+++ resolved
@@ -8,11 +8,7 @@
 /**
  * The current system version.
  */
-<<<<<<< HEAD
-define('VERSION', '7.26-dev');
-=======
-define('VERSION', '7.26');
->>>>>>> dc791ec5
+define('VERSION', '7.27-dev');
 
 /**
  * Core API compatibility.
