--- conflicted
+++ resolved
@@ -8,11 +8,7 @@
 /**
  * The current system version.
  */
-<<<<<<< HEAD
-define('VERSION', '7.24-dev');
-=======
-define('VERSION', '7.24');
->>>>>>> 782d1155
+define('VERSION', '7.25-dev');
 
 /**
  * Core API compatibility.
