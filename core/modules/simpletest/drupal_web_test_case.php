--- conflicted
+++ resolved
@@ -2242,11 +2242,7 @@
    * Runs cron in the Drupal installed by Simpletest.
    */
   protected function cronRun() {
-<<<<<<< HEAD
-    $this->drupalGet('cron', array('query' => array('cron_key' => variable_get('cron_key', 'drupal'))));
-=======
     $this->drupalGet('cron/' . variable_get('cron_key', 'drupal'));
->>>>>>> fe01ab6e
   }
 
   /**
