--- conflicted
+++ resolved
@@ -2242,27 +2242,9 @@
   $base = $options['absolute'] ? $options['base_url'] . '/' : base_path();
   $prefix = empty($path) ? rtrim($options['prefix'], '/') : $options['prefix'];
 
-<<<<<<< HEAD
-  // If Clean URLs are not enabled, we need to prefix the script name onto
-  // the link.
-  // @todo: Make this dynamic based on the request object without using a global
-  // request object.
-  if (empty($GLOBALS['conf']['clean_url'])) {
-    $base .= 'index.php/';
-  }
-
-  $path = drupal_encode_path($prefix . $path);
-  if ($options['query']) {
-    return $base . $path . '?' . drupal_http_build_query($options['query']) . $options['fragment'];
-  }
-  else {
-    return $base . $path . $options['fragment'];
-  }
-=======
   $path = drupal_encode_path($prefix . $path);
   $query = $options['query'] ? ('?' . drupal_http_build_query($options['query'])) : '';
   return $base . $options['script'] . $path . $query . $options['fragment'];
->>>>>>> f356dc21
 }
 
 /**
@@ -5262,13 +5244,8 @@
     $cache = (object) array(
       'cid' => $base_root . request_uri(),
       'data' => array(
-<<<<<<< HEAD
-        'path' => $_GET['q'],
-        'body' => $response_body,
-=======
         'path' => current_path(),
         'body' => ob_get_clean(),
->>>>>>> f356dc21
         'title' => drupal_get_title(),
         'headers' => array(),
       ),
