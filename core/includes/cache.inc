<?php

/**
 * @file
 * Functions and interfaces for cache handling.
 */

/**
 * Instantiates and statically caches the correct class for a cache bin.
 *
 * By default, this returns an instance of the DrupalDatabaseCache class.
 * Classes implementing DrupalCacheInterface can register themselves both as a
 * default implementation and for specific bins.
 *
 * @param $bin
 *   The cache bin for which the cache object should be returned, defaults to
 *   'cache'.
 *
 * @return DrupalCacheInterface
 *   The cache object associated with the specified bin.
 *
 * @see DrupalCacheInterface
 */
function cache($bin = 'cache') {
  // Temporary backwards compatibiltiy layer, allow old style prefixed cache
  // bin names to be passed as arguments.
  $bin = str_replace('cache_', '', $bin);

  // We do not use drupal_static() here because we do not want to change the
  // storage of a cache bin mid-request.
  static $cache_objects;
  if (!isset($cache_objects[$bin])) {
    $class = variable_get('cache_class_' . $bin);
    if (!isset($class)) {
      $class = variable_get('cache_default_class', 'DrupalDatabaseCache');
    }
    $cache_objects[$bin] = new $class($bin);
  }
  return $cache_objects[$bin];
}

/**
 * Expires data from the block and page caches.
 */
function cache_clear_all() {
  // @todo: remove before release.
  if (func_get_args()) {
    throw new Exception(t('cache_clear_all() no longer takes arguments, use cache() instead.'));
  }
  // Clear the block cache first, so stale data will
  // not end up in the page cache.
  if (module_exists('block')) {
    cache('block')->expire();
  }
  cache('page')->expire();
}

/**
 * Defines an interface for cache implementations.
 *
 * All cache implementations have to implement this interface.
 * DrupalDatabaseCache provides the default implementation, which can be
 * consulted as an example.
 *
 * To make Drupal use your implementation for a certain cache bin, you have to
 * set a variable with the name of the cache bin as its key and the name of
 * your class as its value. For example, if your implementation of
 * DrupalCacheInterface was called MyCustomCache, the following line would make
 * Drupal use it for the 'cache_page' bin:
 * @code
 *  variable_set('cache_class_cache_page', 'MyCustomCache');
 * @endcode
 *
 * Additionally, you can register your cache implementation to be used by
 * default for all cache bins by setting the variable 'cache_default_class' to
 * the name of your implementation of the DrupalCacheInterface, e.g.
 * @code
 *  variable_set('cache_default_class', 'MyCustomCache');
 * @endcode
 *
 * To implement a completely custom cache bin, use the same variable format:
 * @code
 *  variable_set('cache_class_custom_bin', 'MyCustomCache');
 * @endcode
 * To access your custom cache bin, specify the name of the bin when storing
 * or retrieving cached data:
 * @code
 *  cache_set($cid, $data, 'custom_bin', $expire);
 *  cache_get($cid, 'custom_bin');
 * @endcode
 *
 * @see cache()
 * @see DrupalDatabaseCache
 */
interface DrupalCacheInterface {
  /**
   * Constructs a new cache interface.
   *
   * @param $bin
   *   The cache bin for which the object is created.
   */
  function __construct($bin);

  /**
   * Returns data from the persistent cache.
   *
   * Data may be stored as either plain text or as serialized data. cache_get()
   * will automatically return unserialized objects and arrays.
   *
   * @param $cid
   *   The cache ID of the data to retrieve.
   *
   * @return
   *   The cache or FALSE on failure.
   */
  function get($cid);

  /**
   * Returns data from the persistent cache when given an array of cache IDs.
   *
   * @param $cids
   *   An array of cache IDs for the data to retrieve. This is passed by
   *   reference, and will have the IDs successfully returned from cache
   *   removed.
   *
   * @return
   *   An array of the items successfully returned from cache indexed by cid.
   */
   function getMultiple(&$cids);

  /**
   * Stores data in the persistent cache.
   *
   * @param $cid
   *   The cache ID of the data to store.
   * @param $data
   *   The data to store in the cache. Complex data types will be automatically
   *   serialized before insertion.
   *   Strings will be stored as plain text and not serialized.
   * @param $expire
   *   One of the following values:
   *   - CACHE_PERMANENT: Indicates that the item should never be removed unless
   *     explicitly told to using cache_clear_all() with a cache ID.
   *   - CACHE_TEMPORARY: Indicates that the item should be removed at the next
   *     general cache wipe.
   *   - A Unix timestamp: Indicates that the item should be kept at least until
   *     the given time, after which it behaves like CACHE_TEMPORARY.
   */
  function set($cid, $data, $expire = CACHE_PERMANENT);

  /**
   * Deletes an item from the cache.
   *
   * @param $cid
   *    The cache ID to delete.
   */
  function delete($cid);

  /**
   * Deletes multiple items from the cache.
   *
   * @param $cids
   *   An array of $cids to delete.
   */
  function deleteMultiple(Array $cids);

  /**
   * Deletes items from the cache using a wildcard prefix.
   *
   * @param $prefix
   *   A wildcard prefix.
   */
  function deletePrefix($prefix);

  /**
   * Flushes all cache items in a bin.
   */
  function flush();

  /**
   * Expires temporary items from the cache.
   */
  function expire();

  /**
   * Performs garbage collection on a cache bin.
   */
  function garbageCollection();

  /**
   * Checks if a cache bin is empty.
   *
   * A cache bin is considered empty if it does not contain any valid data for
   * any cache ID.
   *
   * @return
   *   TRUE if the cache bin specified is empty.
   */
  function isEmpty();
}

/**
 * Defines a stub cache implementation.
 *
 * The stub implementation is needed when database access is not yet available.
 * Because Drupal's caching system never requires that cached data be present,
 * these stub functions can short-circuit the process and sidestep the need for
 * any persistent storage. Using this cache implementation during normal
 * operations would have a negative impact on performance.
 *
 * This also can be used for testing purposes.
 */
class DrupalNullCache implements DrupalCacheInterface {

  /**
   * Constructs a DrupalNullCache object.
   */
  function __construct($bin) {}

  /**
   * Implements DrupalCacheInterface::get().
   */
  function get($cid) {
    return FALSE;
  }

  /**
   * Implements DrupalCacheInterface::getMultiple().
   */
  function getMultiple(&$cids) {
    return array();
  }

  /**
   * Implements DrupalCacheInterface::set().
   */
  function set($cid, $data, $expire = CACHE_PERMANENT) {}

  /**
   * Implements DrupalCacheInterface::delete().
   */
  function delete($cid) {}

  /**
   * Implements DrupalCacheInterface::deleteMultiple().
   */
  function deleteMultiple(array $cids) {}

  /**
   * Implements DrupalCacheInterface::deletePrefix().
   */
  function deletePrefix($prefix) {}

  /**
   * Implements DrupalCacheInterface::flush().
   */
  function flush() {}

  /**
   * Implements DrupalCacheInterface::expire().
   */
  function expire() {}

  /**
   * Implements DrupalCacheInterface::garbageCollection().
   */
  function garbageCollection() {}

  /**
   * Implements DrupalCacheInterface::isEmpty().
   */
  function isEmpty() {
    return TRUE;
  }
}

/**
 * Defines a default cache implementation.
 *
 * This is Drupal's default cache implementation. It uses the database to store
 * cached data. Each cache bin corresponds to a database table by the same name.
 */
class DrupalDatabaseCache implements DrupalCacheInterface {
  protected $bin;

  /**
   * Constructs a new DrupalDatabaseCache object.
   */
  function __construct($bin) {
    // All cache tables should be prefixed with 'cache_', except for the
    // default 'cache' bin.
    if ($bin != 'cache') {
      $bin = 'cache_' . $bin;
    }
    $this->bin = $bin;
  }

  /**
   * Implements DrupalCacheInterface::get().
   */
  function get($cid) {
    $cids = array($cid);
    $cache = $this->getMultiple($cids);
    return reset($cache);
  }

  /**
   * Implements DrupalCacheInterface::getMultiple().
   */
  function getMultiple(&$cids) {
    try {
      // Garbage collection necessary when enforcing a minimum cache lifetime.
      $this->garbageCollection($this->bin);

      // When serving cached pages, the overhead of using db_select() was found
      // to add around 30% overhead to the request. Since $this->bin is a
      // variable, this means the call to db_query() here uses a concatenated
      // string. This is highly discouraged under any other circumstances, and
      // is used here only due to the performance overhead we would incur
      // otherwise. When serving an uncached page, the overhead of using
      // db_select() is a much smaller proportion of the request.
      $result = db_query('SELECT cid, data, created, expire, serialized FROM {' . db_escape_table($this->bin) . '} WHERE cid IN (:cids)', array(':cids' => $cids));
      $cache = array();
      foreach ($result as $item) {
        $item = $this->prepareItem($item);
        if ($item) {
          $cache[$item->cid] = $item;
        }
      }
      $cids = array_diff($cids, array_keys($cache));
      return $cache;
    }
    catch (Exception $e) {
      // If the database is never going to be available, cache requests should
      // return FALSE in order to allow exception handling to occur.
      return array();
    }
  }

  /**
   * Prepares a cached item.
   *
   * Checks that items are either permanent or did not expire, and unserializes
   * data as appropriate.
   *
   * @param $cache
   *   An item loaded from cache_get() or cache_get_multiple().
   *
   * @return
   *   The item with data unserialized as appropriate or FALSE if there is no
   *   valid item to load.
   */
  protected function prepareItem($cache) {
    global $user;

    if (!isset($cache->data)) {
      return FALSE;
    }
    // If enforcing a minimum cache lifetime, validate that the data is
    // currently valid for this user before we return it by making sure the cache
    // entry was created before the timestamp in the current session's cache
<<<<<<< HEAD
    // timer. The cache variable is loaded into the $user object by _drupal_session_read()
    // in session.inc. If the data is permanent or we're not enforcing a minimum
    // cache lifetime always return the cached data.
    $config = config('system.performance');
    if ($cache->expire != CACHE_PERMANENT && $config->get('cache_lifetime') && $user->cache > $cache->created) {
=======
    // timer. The cache variable is loaded into the $user object by
    // _drupal_session_read() in session.inc. If the data is permanent or we're
    // not enforcing a minimum cache lifetime always return the cached data.
    if ($cache->expire != CACHE_PERMANENT && variable_get('cache_lifetime', 0) && $user->cache > $cache->created) {
>>>>>>> ca17fa38
      // This cache data is too old and thus not valid for us, ignore it.
      return FALSE;
    }

    if ($cache->serialized) {
      $cache->data = unserialize($cache->data);
    }

    return $cache;
  }

  /**
   * Implements DrupalCacheInterface::set().
   */
  function set($cid, $data, $expire = CACHE_PERMANENT) {
    $fields = array(
      'serialized' => 0,
      'created' => REQUEST_TIME,
      'expire' => $expire,
    );
    if (!is_string($data)) {
      $fields['data'] = serialize($data);
      $fields['serialized'] = 1;
    }
    else {
      $fields['data'] = $data;
      $fields['serialized'] = 0;
    }

    try {
      db_merge($this->bin)
        ->key(array('cid' => $cid))
        ->fields($fields)
        ->execute();
    }
    catch (Exception $e) {
      // The database may not be available, so we'll ignore these calls.
    }
  }

  /**
   * Implements DrupalCacheInterface::delete().
   */
  function delete($cid) {
    db_delete($this->bin)
      ->condition('cid', $cid)
      ->execute();
  }

  /**
   * Implements DrupalCacheInterface::deleteMultiple().
   */
  function deleteMultiple(Array $cids) {
    // Delete in chunks when a large array is passed.
    do {
      db_delete($this->bin)
        ->condition('cid', array_splice($cids, 0, 1000), 'IN')
        ->execute();
    }
    while (count($cids));
  }

  /**
   * Implements DrupalCacheInterface::deletePrefix().
   */
  function deletePrefix($prefix) {
    db_delete($this->bin)
      ->condition('cid', db_like($prefix) . '%', 'LIKE')
      ->execute();
  }

  /**
   * Implements DrupalCacheInterface::flush().
   */
  function flush() {
    db_truncate($this->bin)->execute();
  }

  /**
   * Implements DrupalCacheInterface::expire().
   */
  function expire() {
    $config = config('system.performance');
    if ($config->get('cache_lifetime')) {
      // We store the time in the current user's $user->cache variable which
      // will be saved into the sessions bin by _drupal_session_write(). We then
      // simulate that the cache was flushed for this user by not returning
      // cached data that was cached before the timestamp.
      $GLOBALS['user']->cache = REQUEST_TIME;

      $cache_flush = variable_get('cache_flush_' . $this->bin, 0);
      if ($cache_flush == 0) {
        // This is the first request to clear the cache; start a timer.
        variable_set('cache_flush_' . $this->bin, REQUEST_TIME);
      }
<<<<<<< HEAD
      elseif (REQUEST_TIME > ($cache_flush + $config->get('cache_lifetime'))) {
        // Clear the cache for everyone, cache_lifetime seconds have
        // passed since the first request to clear the cache.
=======
      elseif (REQUEST_TIME > ($cache_flush + variable_get('cache_lifetime', 0))) {
        // Clear the cache for everyone; cache_lifetime seconds have passed
        // since the first request to clear the cache.
>>>>>>> ca17fa38
        db_delete($this->bin)
          ->condition('expire', CACHE_PERMANENT, '<>')
          ->condition('expire', REQUEST_TIME, '<')
          ->execute();
        variable_set('cache_flush_' . $this->bin, 0);
      }
    }
    else {
      // No minimum cache lifetime; flush all temporary cache entries now.
      db_delete($this->bin)
        ->condition('expire', CACHE_PERMANENT, '<>')
        ->condition('expire', REQUEST_TIME, '<')
        ->execute();
    }
  }

  /**
   * Implements DrupalCacheInterface::garbageCollection().
   */
  function garbageCollection() {
    global $user;
    $config = config('system.performance');
    
    // When cache lifetime is in force, avoid running garbage collection too
    // often since this will remove temporary cache items indiscriminately.
    $cache_flush = variable_get('cache_flush_' . $this->bin, 0);
<<<<<<< HEAD
    if ($cache_flush && ($cache_flush + $config->get('cache_lifetime') <= REQUEST_TIME)) {
      // Reset the variable immediately to prevent a meltdown in heavy load situations.
=======
    if ($cache_flush && ($cache_flush + variable_get('cache_lifetime', 0) <= REQUEST_TIME)) {
      // Reset the variable immediately to prevent a meltdown in heavy load
      // situations.
>>>>>>> ca17fa38
      variable_set('cache_flush_' . $this->bin, 0);
      // Time to flush old cache data
      db_delete($this->bin)
        ->condition('expire', CACHE_PERMANENT, '<>')
        ->condition('expire', $cache_flush, '<=')
        ->execute();
    }
  }

  /**
   * Implements DrupalCacheInterface::isEmpty().
   */
  function isEmpty() {
    $this->garbageCollection();
    $query = db_select($this->bin);
    $query->addExpression('1');
    $result = $query->range(0, 1)
      ->execute()
      ->fetchField();
    return empty($result);
  }
}<|MERGE_RESOLUTION|>--- conflicted
+++ resolved
@@ -359,18 +359,11 @@
     // If enforcing a minimum cache lifetime, validate that the data is
     // currently valid for this user before we return it by making sure the cache
     // entry was created before the timestamp in the current session's cache
-<<<<<<< HEAD
-    // timer. The cache variable is loaded into the $user object by _drupal_session_read()
-    // in session.inc. If the data is permanent or we're not enforcing a minimum
-    // cache lifetime always return the cached data.
-    $config = config('system.performance');
-    if ($cache->expire != CACHE_PERMANENT && $config->get('cache_lifetime') && $user->cache > $cache->created) {
-=======
     // timer. The cache variable is loaded into the $user object by
     // _drupal_session_read() in session.inc. If the data is permanent or we're
     // not enforcing a minimum cache lifetime always return the cached data.
-    if ($cache->expire != CACHE_PERMANENT && variable_get('cache_lifetime', 0) && $user->cache > $cache->created) {
->>>>>>> ca17fa38
+    $config = config('system.performance');
+    if ($cache->expire != CACHE_PERMANENT && $config->get('cache_lifetime') && $user->cache > $cache->created) {
       // This cache data is too old and thus not valid for us, ignore it.
       return FALSE;
     }
@@ -453,8 +446,7 @@
    * Implements DrupalCacheInterface::expire().
    */
   function expire() {
-    $config = config('system.performance');
-    if ($config->get('cache_lifetime')) {
+    if (variable_get('cache_lifetime', 0)) {
       // We store the time in the current user's $user->cache variable which
       // will be saved into the sessions bin by _drupal_session_write(). We then
       // simulate that the cache was flushed for this user by not returning
@@ -466,15 +458,9 @@
         // This is the first request to clear the cache; start a timer.
         variable_set('cache_flush_' . $this->bin, REQUEST_TIME);
       }
-<<<<<<< HEAD
-      elseif (REQUEST_TIME > ($cache_flush + $config->get('cache_lifetime'))) {
-        // Clear the cache for everyone, cache_lifetime seconds have
-        // passed since the first request to clear the cache.
-=======
       elseif (REQUEST_TIME > ($cache_flush + variable_get('cache_lifetime', 0))) {
         // Clear the cache for everyone; cache_lifetime seconds have passed
         // since the first request to clear the cache.
->>>>>>> ca17fa38
         db_delete($this->bin)
           ->condition('expire', CACHE_PERMANENT, '<>')
           ->condition('expire', REQUEST_TIME, '<')
@@ -496,19 +482,13 @@
    */
   function garbageCollection() {
     global $user;
-    $config = config('system.performance');
-    
+
     // When cache lifetime is in force, avoid running garbage collection too
     // often since this will remove temporary cache items indiscriminately.
     $cache_flush = variable_get('cache_flush_' . $this->bin, 0);
-<<<<<<< HEAD
-    if ($cache_flush && ($cache_flush + $config->get('cache_lifetime') <= REQUEST_TIME)) {
-      // Reset the variable immediately to prevent a meltdown in heavy load situations.
-=======
     if ($cache_flush && ($cache_flush + variable_get('cache_lifetime', 0) <= REQUEST_TIME)) {
       // Reset the variable immediately to prevent a meltdown in heavy load
       // situations.
->>>>>>> ca17fa38
       variable_set('cache_flush_' . $this->bin, 0);
       // Time to flush old cache data
       db_delete($this->bin)
