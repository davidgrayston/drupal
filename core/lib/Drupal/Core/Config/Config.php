<?php

/**
 * @file
 * Definition of Drupal\Core\Config\Config.
 */

namespace Drupal\Core\Config;

use Drupal\Component\Utility\NestedArray;
use Symfony\Component\EventDispatcher\EventDispatcherInterface;

/**
 * Defines the default configuration object.
 *
 * Encapsulates all capabilities needed for configuration handling for a
 * specific configuration object, including support for runtime overrides. The
 * overrides are handled on top of the stored configuration so they are not
 * saved back to storage.
 */
class Config extends StorableConfigBase {

  /**
   * An event dispatcher instance to use for configuration events.
   *
   * @var \Symfony\Component\EventDispatcher\EventDispatcherInterface
   */
  protected $eventDispatcher;

  /**
   * The current runtime data.
   *
   * The configuration data from storage merged with module and settings
   * overrides.
   *
   * @var array
   */
  protected $overriddenData;

  /**
   * The current module overrides.
   *
   * @var array
   */
  protected $moduleOverrides;

  /**
   * The current settings overrides.
   *
   * @var array
   */
  protected $settingsOverrides;

  /**
   * Constructs a configuration object.
   *
   * @param string $name
   *   The name of the configuration object being constructed.
   * @param \Drupal\Core\Config\StorageInterface $storage
   *   A storage object to use for reading and writing the
   *   configuration data.
   * @param \Symfony\Component\EventDispatcher\EventDispatcherInterface $event_dispatcher
   *   An event dispatcher instance to use for configuration events.
   * @param \Drupal\Core\Config\TypedConfigManager $typed_config
   *   The typed configuration manager service.
   */
<<<<<<< HEAD
  public function __construct($name, StorageInterface $storage, EventDispatcherInterface $event_dispatcher, TypedConfigManagerInterface $typed_config, Language $language = NULL) {
=======
  public function __construct($name, StorageInterface $storage, EventDispatcherInterface $event_dispatcher, TypedConfigManager $typed_config) {
>>>>>>> cce2380b
    $this->name = $name;
    $this->storage = $storage;
    $this->eventDispatcher = $event_dispatcher;
    $this->typedConfigManager = $typed_config;
  }

  /**
   * {@inheritdoc}
   */
  public function initWithData(array $data) {
    parent::initWithData($data);
    $this->settingsOverrides = array();
    $this->moduleOverrides = array();
    $this->setData($data);
    return $this;
  }

  /**
   * {@inheritdoc}
   */
  public function get($key = '') {
    if (!isset($this->overriddenData)) {
      $this->setOverriddenData();
    }
    if (empty($key)) {
      return $this->overriddenData;
    }
    else {
      $parts = explode('.', $key);
      if (count($parts) == 1) {
        return isset($this->overriddenData[$key]) ? $this->overriddenData[$key] : NULL;
      }
      else {
        $value = NestedArray::getValue($this->overriddenData, $parts, $key_exists);
        return $key_exists ? $value : NULL;
      }
    }
  }

  /**
   * {@inheritdoc}
   */
  public function setData(array $data) {
    $this->data = $data;
    $this->resetOverriddenData();
    return $this;
  }

  /**
   * Sets settings.php overrides for this configuration object.
   *
   * The overridden data only applies to this configuration object.
   *
   * @param array $data
   *   The overridden values of the configuration data.
   *
   * @return \Drupal\Core\Config\Config
   *   The configuration object.
   */
  public function setSettingsOverride(array $data) {
    $this->settingsOverrides = $data;
    $this->resetOverriddenData();
    return $this;
  }

  /**
   * Sets module overrides for this configuration object.
   *
   * @param array $data
   *   The overridden values of the configuration data.
   *
   * @return \Drupal\Core\Config\Config
   *   The configuration object.
   */
  public function setModuleOverride(array $data) {
    $this->moduleOverrides = $data;
    $this->resetOverriddenData();
    return $this;
  }

  /**
   * Sets the current data for this configuration object.
   *
   * Configuration overrides operate at two distinct layers: modules and
   * settings.php. Overrides in settings.php take precedence over values
   * provided by modules. Precedence or different module overrides is
   * determined by the priority of the config.factory.override tagged services.
   *
   * @return \Drupal\Core\Config\Config
   *   The configuration object.
   */
  protected function setOverriddenData() {
    $this->overriddenData = $this->data;
    if (isset($this->moduleOverrides) && is_array($this->moduleOverrides)) {
      $this->overriddenData = NestedArray::mergeDeepArray(array($this->overriddenData, $this->moduleOverrides), TRUE);
    }
    if (isset($this->settingsOverrides) && is_array($this->settingsOverrides)) {
      $this->overriddenData = NestedArray::mergeDeepArray(array($this->overriddenData, $this->settingsOverrides), TRUE);
    }
    return $this;
  }

  /**
   * Resets the current data, so overrides are re-applied.
   *
   * This method should be called after the original data or the overridden data
   * has been changed.
   *
   * @return \Drupal\Core\Config\Config
   *   The configuration object.
   */
  protected function resetOverriddenData() {
    unset($this->overriddenData);
    return $this;
  }

  /**
   * {@inheritdoc}
   */
  public function set($key, $value) {
    parent::set($key, $value);
    $this->resetOverriddenData();
    return $this;
  }

  /**
   * {@inheritdoc}
   */
  public function clear($key) {
    parent::clear($key);
    $this->resetOverriddenData();
    return $this;
  }

  /**
   * {@inheritdoc}
   */
  public function save() {
    // Validate the configuration object name before saving.
    static::validateName($this->name);

    // If there is a schema for this configuration object, cast all values to
    // conform to the schema.
    if ($this->typedConfigManager->hasConfigSchema($this->name)) {
      // Ensure that the schema wrapper has the latest data.
      $this->schemaWrapper = NULL;
      foreach ($this->data as $key => $value) {
        $this->data[$key] = $this->castValue($key, $value);
      }
    }

    $this->storage->write($this->name, $this->data);
    $this->isNew = FALSE;
    $this->eventDispatcher->dispatch(ConfigEvents::SAVE, new ConfigCrudEvent($this));
    $this->originalData = $this->data;
    return $this;
  }

  /**
   * Deletes the configuration object.
   *
   * @return \Drupal\Core\Config\Config
   *   The configuration object.
   */
  public function delete() {
    // @todo Consider to remove the pruning of data for Config::delete().
    $this->data = array();
    $this->storage->delete($this->name);
    $this->isNew = TRUE;
    $this->settingsOverrides = array();
    $this->languageOverrides = array();
    $this->moduleOverrides = array();
    $this->resetOverriddenData();
    $this->eventDispatcher->dispatch(ConfigEvents::DELETE, new ConfigCrudEvent($this));
    $this->originalData = $this->data;
    return $this;
  }

  /**
   * Gets the raw data without overrides.
   *
   * @return array
   *   The raw data.
   */
  public function getRawData() {
    return $this->data;
  }

  /**
   * Gets original data from this configuration object.
   *
   * Original data is the data as it is immediately after loading from
   * configuration storage before any changes. If this is a new configuration
   * object it will be an empty array.
   *
   * @see \Drupal\Core\Config\Config::get()
   *
   * @param string $key
   *   A string that maps to a key within the configuration data.
   * @param bool $apply_overrides
   *   Apply any overrides to the original data. Defaults to TRUE.
   *
   * @return mixed
   *   The data that was requested.
   */
  public function getOriginal($key = '', $apply_overrides = TRUE) {
    $original_data = $this->originalData;
    if ($apply_overrides) {
      // Apply overrides.
      if (isset($this->moduleOverrides) && is_array($this->moduleOverrides)) {
        $original_data = NestedArray::mergeDeepArray(array($original_data, $this->moduleOverrides), TRUE);
      }
      if (isset($this->settingsOverrides) && is_array($this->settingsOverrides)) {
        $original_data = NestedArray::mergeDeepArray(array($original_data, $this->settingsOverrides), TRUE);
      }
    }

    if (empty($key)) {
      return $original_data;
    }
    else {
      $parts = explode('.', $key);
      if (count($parts) == 1) {
        return isset($original_data[$key]) ? $original_data[$key] : NULL;
      }
      else {
        $value = NestedArray::getValue($original_data, $parts, $key_exists);
        return $key_exists ? $value : NULL;
      }
    }
  }
}<|MERGE_RESOLUTION|>--- conflicted
+++ resolved
@@ -64,11 +64,7 @@
    * @param \Drupal\Core\Config\TypedConfigManager $typed_config
    *   The typed configuration manager service.
    */
-<<<<<<< HEAD
-  public function __construct($name, StorageInterface $storage, EventDispatcherInterface $event_dispatcher, TypedConfigManagerInterface $typed_config, Language $language = NULL) {
-=======
-  public function __construct($name, StorageInterface $storage, EventDispatcherInterface $event_dispatcher, TypedConfigManager $typed_config) {
->>>>>>> cce2380b
+  public function __construct($name, StorageInterface $storage, EventDispatcherInterface $event_dispatcher, TypedConfigManagerInterface $typed_config) {
     $this->name = $name;
     $this->storage = $storage;
     $this->eventDispatcher = $event_dispatcher;
